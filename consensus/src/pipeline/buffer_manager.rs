--- conflicted
+++ resolved
@@ -25,7 +25,7 @@
 };
 use aptos_crypto::HashValue;
 use aptos_logger::prelude::*;
-use aptos_network::protocols::{rpc::error::RpcError, wire::handshake::v1::ProtocolId};
+use aptos_network2::protocols::{network::RpcError, wire::handshake::v1::ProtocolId};
 use aptos_reliable_broadcast::{DropGuard, ReliableBroadcast};
 use aptos_time_service::TimeService;
 use aptos_types::{
@@ -604,13 +604,7 @@
                         return None;
                     }
                 } else {
-<<<<<<< HEAD
-                    error!(
-                        "CommitMessage::Vote no cursor"
-                    )
-=======
                     reply_nack(protocol, response_sender); // TODO: send_commit_vote() doesn't care about the response and this should be direct send not RPC
->>>>>>> a47719ba
                 }
             },
             CommitMessage::Decision(commit_proof) => {
