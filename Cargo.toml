[workspace]
resolver = "2"

members = [
    "api",
    "api/openapi-spec-generator",
    "api/test-context",
    "api/types",
    "aptos-move/aptos-abstract-gas-usage",
    "aptos-move/aptos-aggregator",
    "aptos-move/aptos-debugger",
    "aptos-move/aptos-gas-algebra",
    "aptos-move/aptos-gas-calibration",
    "aptos-move/aptos-gas-meter",
    "aptos-move/aptos-gas-profiling",
    "aptos-move/aptos-gas-schedule",
    "aptos-move/aptos-gas-schedule-updator",
    "aptos-move/aptos-memory-usage-tracker",
    "aptos-move/aptos-native-interface",
    "aptos-move/aptos-release-builder",
    "aptos-move/aptos-resource-viewer",
    "aptos-move/aptos-sdk-builder",
    "aptos-move/aptos-transaction-benchmarks",
    "aptos-move/aptos-validator-interface",
    "aptos-move/aptos-vm",
    "aptos-move/aptos-vm-benchmarks",
    "aptos-move/aptos-vm-logging",
    "aptos-move/aptos-vm-profiling",
    "aptos-move/aptos-vm-types",
    "aptos-move/block-executor",
    "aptos-move/e2e-move-tests",
    "aptos-move/e2e-tests",
    "aptos-move/e2e-testsuite",
    "aptos-move/framework",
    "aptos-move/framework/cached-packages",
    "aptos-move/framework/table-natives",
    "aptos-move/move-examples",
    "aptos-move/mvhashmap",
    "aptos-move/package-builder",
    "aptos-move/vm-genesis",
    "aptos-move/writeset-transaction-generator",
    "aptos-node",
    "aptos-utils",
    "config",
    "config/global-constants",
    "consensus",
    "consensus/consensus-types",
    "consensus/safety-rules",
    "crates/aptos",
    "crates/aptos-api-tester",
    "crates/aptos-bitvec",
    "crates/aptos-build-info",
    "crates/aptos-compression",
    "crates/aptos-crypto",
    "crates/aptos-crypto-derive",
    "crates/aptos-enum-conversion-derive",
    "crates/aptos-faucet/cli",
    "crates/aptos-faucet/core",
    "crates/aptos-faucet/metrics-server",
    "crates/aptos-faucet/service",
    "crates/aptos-genesis",
    "crates/aptos-github-client",
    "crates/aptos-id-generator",
    "crates/aptos-infallible",
    "crates/aptos-inspection-service",
    "crates/aptos-keygen",
    "crates/aptos-ledger",
    "crates/aptos-log-derive",
    "crates/aptos-logger",
    "crates/aptos-metrics-core",
    "crates/aptos-network-checker",
    "crates/aptos-node-identity",
    "crates/aptos-openapi",
    "crates/aptos-profiler",
    "crates/aptos-proptest-helpers",
    "crates/aptos-protos",
    "crates/aptos-push-metrics",
    "crates/aptos-rate-limiter",
    "crates/aptos-rest-client",
    "crates/aptos-retrier",
    "crates/aptos-rosetta",
    "crates/aptos-rosetta-cli",
    "crates/aptos-runtimes",
    "crates/aptos-speculative-state-helper",
    "crates/aptos-telemetry",
    "crates/aptos-telemetry-service",
    "crates/aptos-temppath",
    "crates/aptos-time-service",
    "crates/aptos-warp-webserver",
    "crates/bounded-executor",
    "crates/channel",
    "crates/crash-handler",
    "crates/fallible",
    "crates/indexer",
    "crates/moving-average",
    "crates/node-resource-metrics",
    "crates/num-variants",
    "crates/proxy",
    "crates/reliable-broadcast",
    "crates/short-hex-str",
    "crates/transaction-emitter",
    "crates/transaction-emitter-lib",
    "crates/transaction-generator-lib",
    "ecosystem/indexer-grpc/indexer-grpc-cache-worker",
    "ecosystem/indexer-grpc/indexer-grpc-data-service",
    "ecosystem/indexer-grpc/indexer-grpc-file-store",
    "ecosystem/indexer-grpc/indexer-grpc-fullnode",
    "ecosystem/indexer-grpc/indexer-grpc-integration-tests",
    "ecosystem/indexer-grpc/indexer-grpc-post-processor",
    "ecosystem/indexer-grpc/indexer-grpc-server-framework",
    "ecosystem/indexer-grpc/indexer-grpc-utils",
    "ecosystem/nft-metadata-crawler-parser",
    "ecosystem/node-checker",
    "ecosystem/node-checker/fn-check-client",
    "execution/block-partitioner",
    "execution/db-bootstrapper",
    "execution/executor",
    "execution/executor-benchmark",
    "execution/executor-service",
    "execution/executor-test-helpers",
    "execution/executor-types",
    "experimental/execution/ptx-executor",
    "experimental/runtimes",
    "mempool",
<<<<<<< HEAD
#    "network/builder",
    "network/builder2",
=======
    "network/benchmark",
    "network/builder",
>>>>>>> edcae567
    "network/discovery",
    "network/framework",
    "network/framework2",
    "network/memsocket",
    "network/netcore",
    "peer-monitoring-service/client",
    "peer-monitoring-service/server",
    "peer-monitoring-service/types",
    "sdk",
    "secure/net",
    "secure/storage",
    "secure/storage/vault",
    "state-sync/aptos-data-client",
    "state-sync/data-streaming-service",
    "state-sync/inter-component/consensus-notifications",
    "state-sync/inter-component/event-notifications",
    "state-sync/inter-component/mempool-notifications",
    "state-sync/inter-component/storage-service-notifications",
    "state-sync/state-sync-driver",
    "state-sync/storage-service/client",
    "state-sync/storage-service/server",
    "state-sync/storage-service/types",
    "storage/accumulator",
    "storage/aptosdb",
    "storage/backup/backup-cli",
    "storage/backup/backup-service",
    "storage/db-tool",
    "storage/executable-store",
    "storage/indexer",
    "storage/jellyfish-merkle",
    "storage/rocksdb-options",
    "storage/schemadb",
    "storage/scratchpad",
    "storage/state-view",
    "storage/storage-interface",
    "testsuite/aptos-fuzzer",
    "testsuite/aptos-fuzzer/fuzz",
    "testsuite/dos/http_test",
    "testsuite/dos/listener",
    "testsuite/dos/sender",
    "testsuite/forge",
    "testsuite/forge-cli",
    "testsuite/fuzzer",
    "testsuite/fuzzer/fuzz",
    "testsuite/generate-format",
    "testsuite/module-publish",
    "testsuite/smoke-test",
    "testsuite/testcases",

    # third_party/move
    "third_party/move/extensions/async/move-async-vm",
    "third_party/move/extensions/move-table-extension",
    "third_party/move/move-analyzer",
    "third_party/move/move-binary-format",
    "third_party/move/move-binary-format/serializer-tests",
    "third_party/move/move-borrow-graph",
    "third_party/move/move-bytecode-verifier",
    "third_party/move/move-bytecode-verifier/bytecode-verifier-tests",
    "third_party/move/move-bytecode-verifier/fuzz",
    "third_party/move/move-bytecode-verifier/invalid-mutations",
    "third_party/move/move-bytecode-verifier/transactional-tests",
    "third_party/move/move-command-line-common",
    "third_party/move/move-compiler",
    "third_party/move/move-compiler-v2",
    "third_party/move/move-compiler-v2/transactional-tests",
    "third_party/move/move-compiler/transactional-tests",
    "third_party/move/move-core/types",
    "third_party/move/move-ir-compiler",
    "third_party/move/move-ir-compiler/move-bytecode-source-map",
    "third_party/move/move-ir-compiler/move-ir-to-bytecode",
    "third_party/move/move-ir-compiler/move-ir-to-bytecode/syntax",
    "third_party/move/move-ir-compiler/transactional-tests",
    "third_party/move/move-ir/types",
    "third_party/move/move-model",
    "third_party/move/move-model/bytecode",
    "third_party/move/move-model/bytecode-test-utils",
    "third_party/move/move-prover",
    "third_party/move/move-prover/boogie-backend",
    "third_party/move/move-prover/bytecode-pipeline",
    "third_party/move/move-prover/lab",
    "third_party/move/move-prover/move-abigen",
    "third_party/move/move-prover/move-docgen",
    "third_party/move/move-prover/move-errmapgen",
    "third_party/move/move-prover/test-utils",
    "third_party/move/move-symbol-pool",
    "third_party/move/move-vm/integration-tests",
    "third_party/move/move-vm/paranoid-tests",
    "third_party/move/move-vm/runtime",
    "third_party/move/move-vm/test-utils",
    "third_party/move/move-vm/transactional-tests",
    "third_party/move/move-vm/types",
    "third_party/move/testing-infra/module-generation",
    "third_party/move/testing-infra/test-generation",
    "third_party/move/testing-infra/transactional-test-runner",
    "third_party/move/tools/move-bytecode-utils",
    "third_party/move/tools/move-bytecode-viewer",
    "third_party/move/tools/move-cli",
    "third_party/move/tools/move-coverage",
    "third_party/move/tools/move-disassembler",
    "third_party/move/tools/move-explain",
    "third_party/move/tools/move-package",
    "third_party/move/tools/move-resource-viewer",
    "third_party/move/tools/move-unit-test",
    "types",
    "vm-validator",
]

# NOTE: default-members is the complete list of binaries that form the "production Aptos codebase". These members should
# never include crates that require fuzzing features or test features. These are the crates we want built with no extra
# test-only code included.
#
# For more, see the "Conditional compilation for tests" section in documentation/coding_guidelines.md.
default-members = [
    "aptos-node",
    "consensus/safety-rules",
    "crates/aptos",
    "crates/aptos-faucet/service",
    "crates/aptos-keygen",
    "crates/aptos-rate-limiter",
    "crates/aptos-rosetta",
    "crates/transaction-emitter",
    "aptos-move/framework",
    "execution/db-bootstrapper",
    "storage/backup/backup-cli",
    "ecosystem/node-checker",
]

# All workspace members should inherit these keys
# for package declarations.
[workspace.package]
authors = ["Aptos Labs <opensource@aptoslabs.com>"]
edition = "2021"
homepage = "https://aptoslabs.com"
license = "Apache-2.0"
publish = false
repository = "https://github.com/aptos-labs/aptos-core"
rust-version = "1.72.1"

[workspace.dependencies]
# Internal crate dependencies.
# Please do not add any test features here: they should be declared by the individual crate.
aptos = { path = "crates/aptos" }
aptos-accumulator = { path = "storage/accumulator" }
aptos-aggregator = { path = "aptos-move/aptos-aggregator" }
aptos-api = { path = "api" }
aptos-api-test-context = { path = "api/test-context" }
aptos-api-types = { path = "api/types" }
aptos-backup-cli = { path = "storage/backup/backup-cli" }
aptos-backup-service = { path = "storage/backup/backup-service" }
aptos-bounded-executor = { path = "crates/bounded-executor" }
aptos-block-executor = { path = "aptos-move/block-executor" }
aptos-bitvec = { path = "crates/aptos-bitvec" }
aptos-build-info = { path = "crates/aptos-build-info" }
aptos-cached-packages = { path = "aptos-move/framework/cached-packages" }
aptos-channels = { path = "crates/channel" }
aptos-cli-common = { path = "crates/aptos-cli-common" }
aptos-compression = { path = "crates/aptos-compression" }
aptos-consensus = { path = "consensus" }
aptos-consensus-notifications = { path = "state-sync/inter-component/consensus-notifications" }
aptos-consensus-types = { path = "consensus/consensus-types" }
aptos-config = { path = "config" }
aptos-crash-handler = { path = "crates/crash-handler" }
aptos-crypto = { path = "crates/aptos-crypto" }
aptos-crypto-derive = { path = "crates/aptos-crypto-derive" }
aptos-data-client = { path = "state-sync/aptos-data-client" }
aptos-data-streaming-service = { path = "state-sync/data-streaming-service" }
aptos-db = { path = "storage/aptosdb" }
aptos-db-indexer = { path = "storage/indexer" }
aptos-db-tool = { path = "storage/db-tool" }
aptos-debugger = { path = "aptos-move/aptos-debugger" }
aptos-event-notifications = { path = "state-sync/inter-component/event-notifications" }
aptos-executable-store = { path = "storage/executable-store" }
aptos-executor = { path = "execution/executor" }
aptos-block-partitioner = { path = "execution/block-partitioner" }
aptos-enum-conversion-derive = { path = "crates/aptos-enum-conversion-derive" }
aptos-executor-service = { path = "execution/executor-service" }
aptos-executor-test-helpers = { path = "execution/executor-test-helpers" }
aptos-executor-types = { path = "execution/executor-types" }
aptos-experimental-ptx-executor = { path = "experimental/execution/ptx-executor" }
aptos-experimental-runtimes = { path = "experimental/runtimes" }
aptos-faucet-cli = { path = "crates/aptos-faucet/cli" }
aptos-faucet-core = { path = "crates/aptos-faucet/core" }
aptos-faucet-service = { path = "crates/aptos-faucet/service" }
aptos-faucet-metrics-server = { path = "crates/aptos-faucet/metrics-server" }
aptos-fallible = { path = "crates/fallible" }
aptos-forge = { path = "testsuite/forge" }
aptos-framework = { path = "aptos-move/framework" }
aptos-fuzzer = { path = "testsuite/aptos-fuzzer" }
fuzzer = { path = "testsuite/fuzzer" }
aptos-abstract-gas-usage = { path = "aptos-move/aptos-abstract-gas-usage" }
aptos-gas-meter = { path = "aptos-move/aptos-gas-meter" }
aptos-gas-algebra = { path = "aptos-move/aptos-gas-algebra" }
aptos-gas-calibration = { path = "aptos-move/aptos-gas-calibration" }
aptos-gas-profiling = { path = "aptos-move/aptos-gas-profiling" }
aptos-gas-schedule = { path = "aptos-move/aptos-gas-schedule" }
aptos-gas-schedule-updator = { path = "aptos-move/aptos-gas-schedule-updator" }
aptos-genesis = { path = "crates/aptos-genesis" }
aptos-github-client = { path = "crates/aptos-github-client" }
aptos-global-constants = { path = "config/global-constants" }
aptos-id-generator = { path = "crates/aptos-id-generator" }
aptos-indexer = { path = "crates/indexer" }
aptos-indexer-grpc-cache-worker = { path = "ecosystem/indexer-grpc/indexer-grpc-cache-worker" }
aptos-indexer-grpc-data-service = { path = "ecosystem/indexer-grpc/indexer-grpc-data-service" }
aptos-indexer-grpc-file-store = { path = "ecosystem/indexer-grpc/indexer-grpc-file-store" }
aptos-indexer-grpc-post-processor = { path = "ecosystem/indexer-grpc/indexer-grpc-post-processor" }
aptos-indexer-grpc-fullnode = { path = "ecosystem/indexer-grpc/indexer-grpc-fullnode" }
aptos-indexer-grpc-utils = { path = "ecosystem/indexer-grpc/indexer-grpc-utils" }
aptos-indexer-grpc-server-framework = { path = "ecosystem/indexer-grpc/indexer-grpc-server-framework" }
aptos-infallible = { path = "crates/aptos-infallible" }
aptos-inspection-service = { path = "crates/aptos-inspection-service" }
aptos-jellyfish-merkle = { path = "storage/jellyfish-merkle" }
aptos-keygen = { path = "crates/aptos-keygen" }
aptos-language-e2e-tests = { path = "aptos-move/e2e-tests" }
aptos-ledger = { path = "crates/aptos-ledger" }
aptos-log-derive = { path = "crates/aptos-log-derive" }
aptos-logger = { path = "crates/aptos-logger" }
aptos-memory-usage-tracker = { path = "aptos-move/aptos-memory-usage-tracker" }
aptos-mempool = { path = "mempool" }
aptos-mempool-notifications = { path = "state-sync/inter-component/mempool-notifications" }
aptos-memsocket = { path = "network/memsocket" }
aptos-metrics-core = { path = "crates/aptos-metrics-core" }
aptos-move-examples = { path = "aptos-move/move-examples" }
aptos-moving-average = { path = "crates/moving-average" }
aptos-mvhashmap = { path = "aptos-move/mvhashmap" }
aptos-native-interface = { path = "aptos-move/aptos-native-interface" }
aptos-netcore = { path = "network/netcore" }
aptos-network = { path = "network/framework" }
<<<<<<< HEAD
#aptos-network-builder = { path = "network/builder" }
aptos-network2-builder = { path = "network/builder2" }
=======
aptos-network-benchmark = { path = "network/benchmark" }
aptos-network-builder = { path = "network/builder" }
>>>>>>> edcae567
aptos-network-checker = { path = "crates/aptos-network-checker" }
aptos-network-discovery = { path = "network/discovery" }
aptos-network2 = { path = "network/framework2" }
aptos-nft-metadata-crawler-parser = { path = "ecosystem/nft-metadata-crawler-parser" }
aptos-node = { path = "aptos-node" }
aptos-node-checker = { path = "ecosystem/node-checker" }
aptos-node-identity = { path = "crates/aptos-node-identity" }
aptos-node-resource-metrics = { path = "crates/node-resource-metrics" }
aptos-num-variants = { path = "crates/num-variants" }
aptos-openapi = { path = "crates/aptos-openapi" }
aptos-package-builder = { path = "aptos-move/package-builder" }
aptos-peer-monitoring-service-client = { path = "peer-monitoring-service/client" }
aptos-peer-monitoring-service-server = { path = "peer-monitoring-service/server" }
aptos-peer-monitoring-service-types = { path = "peer-monitoring-service/types" }
aptos-profiler = { path = "crates/aptos-profiler" }
aptos-proptest-helpers = { path = "crates/aptos-proptest-helpers" }
aptos-protos = { path = "crates/aptos-protos" }
aptos-proxy = { path = "crates/proxy" }
aptos-push-metrics = { path = "crates/aptos-push-metrics" }
aptos-rate-limiter = { path = "crates/aptos-rate-limiter" }
aptos-release-builder = { path = "aptos-move/aptos-release-builder" }
aptos-reliable-broadcast = { path = "crates/reliable-broadcast" }
aptos-resource-viewer = { path = "aptos-move/aptos-resource-viewer" }
aptos-rest-client = { path = "crates/aptos-rest-client" }
aptos-retrier = { path = "crates/aptos-retrier" }
aptos-rocksdb-options = { path = "storage/rocksdb-options" }
aptos-rosetta = { path = "crates/aptos-rosetta" }
aptos-runtimes = { path = "crates/aptos-runtimes" }
aptos-safety-rules = { path = "consensus/safety-rules" }
aptos-schemadb = { path = "storage/schemadb" }
aptos-scratchpad = { path = "storage/scratchpad" }
aptos-sdk = { path = "sdk" }
aptos-sdk-builder = { path = "aptos-move/aptos-sdk-builder" }
aptos-secure-net = { path = "secure/net" }
aptos-secure-storage = { path = "secure/storage" }
aptos-short-hex-str = { path = "crates/short-hex-str" }
aptos-speculative-state-helper = { path = "crates/aptos-speculative-state-helper" }
aptos-state-sync-driver = { path = "state-sync/state-sync-driver" }
aptos-state-view = { path = "storage/state-view" }
aptos-storage-interface = { path = "storage/storage-interface" }
aptos-storage-service-client = { path = "state-sync/storage-service/client" }
aptos-storage-service-notifications = { path = "state-sync/inter-component/storage-service-notifications" }
aptos-storage-service-types = { path = "state-sync/storage-service/types" }
aptos-storage-service-server = { path = "state-sync/storage-service/server" }
aptos-telemetry = { path = "crates/aptos-telemetry" }
aptos-telemetry-service = { path = "crates/aptos-telemetry-service" }
aptos-temppath = { path = "crates/aptos-temppath" }
aptos-testcases = { path = "testsuite/testcases" }
aptos-time-service = { path = "crates/aptos-time-service", features = [
    "async",
] }
aptos-transaction-emitter-lib = { path = "crates/transaction-emitter-lib" }
aptos-transaction-generator-lib = { path = "crates/transaction-generator-lib" }
aptos-types = { path = "types" }
aptos-utils = { path = "aptos-utils" }
aptos-validator-interface = { path = "aptos-move/aptos-validator-interface" }
aptos-vault-client = { path = "secure/storage/vault" }
aptos-vm = { path = "aptos-move/aptos-vm" }
aptos-vm-logging = { path = "aptos-move/aptos-vm-logging" }
aptos-vm-genesis = { path = "aptos-move/vm-genesis" }
aptos-vm-types = { path = "aptos-move/aptos-vm-types" }
aptos-vm-validator = { path = "vm-validator" }
aptos-warp-webserver = { path = "crates/aptos-warp-webserver" }
aptos-writeset-generator = { path = "aptos-move/writeset-transaction-generator" }

# External crate dependencies.
# Please do not add any test features here: they should be declared by the individual crate.
nalgebra = "0.32"
float-cmp = "0.9.0"
again = "0.1.2"
anyhow = "1.0.71"
anstyle = "1.0.1"
arc-swap = "1.6.0"
arr_macro = "0.2.1"
ark-bls12-381 = "0.4.0"
ark-ec = "0.4.0"
ark-ff = "0.4.0"
ark-serialize = "0.4.0"
ark-std = { version = "0.4.0", features = ["getrandom"] }
assert_approx_eq = "1.1.0"
assert_unordered = "0.3.5"
async-channel = "1.7.1"
async-stream = "0.3"
async-trait = "0.1.53"
axum = "0.5.16"
base64 = "0.13.0"
backoff = { version = "0.4.0", features = ["tokio"] }
backtrace = "0.3.58"
bcs = { git = "https://github.com/aptos-labs/bcs.git", rev = "d31fab9d81748e2594be5cd5cdf845786a30562d" }
better_any = "0.1.1"
bigdecimal = { version = "0.3.0", features = ["serde"] }
bitvec = "1.0.1"
blake2 = "0.10.4"
blake2-rfc = "0.2.18"
blst = "0.3.7"
bulletproofs = { version = "4.0.0" }
byteorder = "1.4.3"
bytes = { version = "1.4.0", features = ["serde"] }
chrono = { version = "0.4.19", features = ["clock", "serde"] }
cfg_block = "0.1.1"
cfg-if = "1.0.0"
claims = "0.7"
clap = { version = "4.3.9", features = ["derive", "unstable-styles"] }
clap_complete = "4.4.1"
cloud-storage = { version = "0.11.1", features = ["global-client", "rustls-tls"], default-features = false }
codespan-reporting = "0.11.1"
console-subscriber = "0.1.8"
const_format = "0.2.26"
core_affinity = "0.8.1"
criterion = "0.3.5"
criterion-cpu-time = "0.1.0"
crossbeam = "0.8.1"
crossbeam-channel = "0.5.4"
csv = "1.2.1"
curve25519-dalek = "3"
curve25519-dalek-ng = "4"
dashmap = "5.2.0"
datatest-stable = "0.1.1"
debug-ignore = { version = "1.0.3", features = ["serde"] }
derivative = "2.2.0"
diesel = { version = "2.1.0", features = [
    "chrono",
    "postgres",
    "r2d2",
    "numeric",
    "serde_json",
] }
diesel_migrations = { version = "2.1.0", features = ["postgres"] }
digest = "0.9.0"
dir-diff = "0.3.2"
dirs = "5.0.1"
ed25519-dalek = { version = "1.0.1", features = ["std", "serde"] }
ed25519-dalek-bip32 = "0.2.0"
either = "1.6.1"
enum_dispatch = "0.3.8"
env_logger = "0.10.0"
erased-serde = "0.3.13"
event-listener = "2.5.3"
fail = "0.5.0"
field_count = "0.1.1"
flate2 = "1.0.24"
futures = "= 0.3.24" # Previously futures v0.3.23 caused some consensus network_tests to fail. We now pin the dependency to v0.3.24.
futures-channel = "= 0.3.24"
futures-core = "0.3.25"
futures-util = "0.3.21"
gcp-bigquery-client = "0.13.0"
get_if_addrs = "0.5.3"
git2 = "0.16.1"
glob = "0.3.0"
goldenfile = "1.5.2"
google-cloud-pubsub = "0.18.0"
google-cloud-storage = "0.13.0"
handlebars = "4.2.2"
heck = "0.3.2"
hex = "0.4.3"
hkdf = "0.10.0"
hostname = "0.3.1"
httpmock = "0.6.8"
hyper = { version = "0.14.18", features = ["full"] }
hyper-tls = "0.5.0"
image = "0.24.5"
include_dir = { version = "0.7.2", features = ["glob"] }
indicatif = "0.15.0"
indoc = "1.0.6"
inferno = "0.11.14"
ipnet = "2.5.0"
itertools = "0.10.3"
jemallocator = { version = "0.5.0", features = [
    "profiling",
    "unprefixed_malloc_on_supported_platforms",
] }
jemalloc-sys = "0.5.4"
json-patch = "0.2.6"
jsonwebtoken = "8.1"
libc = "0.2.147"
libfuzzer-sys = "0.4.6"
libsecp256k1 = "0.7.0"
log = "0.4.17"
lru = "0.7.5"
lz4 = "1.24.0"
maplit = "1.0.2"
merlin = "3"
mime = "0.3.16"
mirai-annotations = "1.12.0"
mockall = "0.11.4"
more-asserts = "0.3.0"
native-tls = "0.2.10"
ntest = "0.9.0"
num_cpus = "1.13.1"
num-derive = "0.3.3"
num-traits = "0.2.15"
once_cell = "1.10.0"
ouroboros = "0.15.6"
owo-colors = "3.5.0"
parking_lot = "0.12.0"
paste = "1.0.7"
pbjson = "0.5.1"
percent-encoding = "2.1.0"
pin-project = "1.0.10"
poem = { version = "=1.3.55", features = ["anyhow", "rustls"] }
poem-openapi = { version = "=2.0.11", features = ["swagger-ui", "url"] }
poem-openapi-derive = "=2.0.11"
pprof = { version = "0.11", features = ["flamegraph"] }
pretty_assertions = "1.2.1"
procfs = "0.14.1"
proc-macro2 = "1.0.38"
project-root = "0.2.2"
prometheus = { version = "0.13.3", default-features = false }
prometheus-http-query = "0.5.2"
prometheus-parse = "0.2.4"
proptest = "1.0.0"
proptest-derive = "0.3.0"
prost = "0.12.1"
prost-types = "0.12.1"
quanta = "0.10.1"
quote = "1.0.18"
rand = "0.7.3"
rand_core = "0.5.1"
random_word = "0.3.0"
rayon = "1.5.2"
redis = { version = "0.22.3", features = ["tokio-comp", "script", "connection-manager"] }
redis-test = { version = "0.1.1", features = ["aio"] }
regex = "1.9.3"
reqwest = { version = "0.11.11", features = [
    "blocking",
    "cookies",
    "json",
    "stream",
] }
reqwest-middleware = "0.2.0"
reqwest-retry = "0.2.1"
ring = { version = "0.16.20", features = ["std"] }
ripemd = "0.1.1"
rocksdb = { version = "0.21.0", features = ["lz4"] }
rstest = "0.15.0"
rusty-fork = "0.3.0"
sha-1 = "0.10.0"
sha2 = "0.9.3"
sha2_0_10_6 = { package = "sha2", version = "0.10.6" }
sha3 = "0.9.1"
siphasher = "0.3.10"
# pin to 1.0.149 because the latest version fails analyze_serde_formats
serde = { version = "=1.0.149", features = ["derive", "rc"] }
serde_bytes = "0.11.6"
serde_json = { version = "1.0.81", features = ["preserve_order", "arbitrary_precision"] } # Note: arbitrary_precision is required to parse u256 in JSON
serde_repr = "0.1"
serde_merge = "0.1.3"
serde-name = "0.1.1"
serde-generate = { git = "https://github.com/aptos-labs/serde-reflection", rev = "839aed62a20ddccf043c08961cfe74875741ccba" }
serde-reflection = { git = "https://github.com/aptos-labs/serde-reflection", rev = "839aed62a20ddccf043c08961cfe74875741ccba" }
serde_yaml = "0.8.24"
shadow-rs = "0.16.2"
smallvec = "1.8.0"
static_assertions = "1.1.0"
stats_alloc = "0.1.8"
status-line = "0.2.0"
strum = "0.24.1"
strum_macros = "0.24.2"
syn = { version = "1.0.92", features = ["derive", "extra-traits"] }
sysinfo = "0.28.4"
tempfile = "3.3.0"
termcolor = "1.1.2"
test-case = "3.1.0"
textwrap = "0.15.0"
thiserror = "1.0.37"
time = { version = "0.3.24", features = ["serde"] }
tiny-bip39 = "0.8.2"
tiny-keccak = { version = "2.0.2", features = ["keccak", "sha3"] }
tracing = "0.1.34"
tracing-subscriber = { version = "0.3.17", features = ["json", "env-filter"] }
trybuild = "1.0.80"
tokio = { version = "1.21.0", features = ["full"] }
tokio-io-timeout = "1.2.0"
tokio-metrics = "0.1.0"
tokio-retry = "0.3.0"
tokio-stream = "0.1.8"
tokio-test = "0.4.1"
tokio-util = { version = "0.7.2", features = ["compat", "codec"] }
toml = "0.7.4"
tonic = { version = "0.10.0", features = [
    "tls-roots",
    "transport",
    "prost",
    "gzip",
    "codegen",
] }
tonic-reflection = "0.10.0"
ureq = { version = "1.5.4", features = [
    "json",
    "native-tls",
], default_features = false }
url = { version = "2.4.0", features = ["serde"] }
uuid = { version = "1.0.0", features = ["v4", "serde"] }
walkdir = "2.3.3"
warp = { version = "0.3.5", features = ["tls"] }
warp-reverse-proxy = "1.0.0"
which = "4.2.5"
x25519-dalek = "1.2.0"

# MOVE DEPENDENCIES
move-abigen = { path = "third_party/move/move-prover/move-abigen" }
move-binary-format = { path = "third_party/move/move-binary-format" }
move-bytecode-verifier = { path = "third_party/move/move-bytecode-verifier" }
move-bytecode-utils = { path = "third_party/move/tools/move-bytecode-utils" }
move-cli = { path = "third_party/move/tools/move-cli" }
move-command-line-common = { path = "third_party/move/move-command-line-common" }
move-coverage = { path = "third_party/move/tools/move-coverage" }
move-compiler = { path = "third_party/move/move-compiler" }
move-compiler-v2 = { path = "third_party/move/move-compiler-v2" }
move-core-types = { path = "third_party/move/move-core/types" }
move-docgen = { path = "third_party/move/move-prover/move-docgen" }
move-disassembler = { path = "third_party/move/tools/move-disassembler" }
move-ir-types = { path = "third_party/move/move-ir/types" }
move-ir-compiler = { path = "third_party/move/move-ir-compiler" }
move-bytecode-source-map = { path = "third_party/move/move-ir-compiler/move-bytecode-source-map" }
move-model = { path = "third_party/move/move-model" }
move-package = { path = "third_party/move/tools/move-package" }
move-prover = { path = "third_party/move/move-prover" }
move-prover-boogie-backend = { path = "third_party/move/move-prover/boogie-backend" }
move-prover-bytecode-pipeline = { path = "third_party/move/move-prover/bytecode-pipeline" }
move-stackless-bytecode = { path = "third_party/move/move-model/bytecode" }
move-stackless-bytecode-test-utils = { path = "third_party/move/move-model/bytecode-test-utils" }
aptos-move-stdlib = { path = "aptos-move/framework/move-stdlib" }
aptos-table-natives = { path = "aptos-move/framework/table-natives" }
move-prover-test-utils = { path = "third_party/move/move-prover/test-utils" }
move-resource-viewer = { path = "third_party/move/tools/move-resource-viewer" }
move-symbol-pool = { path = "third_party/move/move-symbol-pool" }
move-table-extension = { path = "third_party/move/extensions/move-table-extension" }
move-transactional-test-runner = { path = "third_party/move/testing-infra/transactional-test-runner" }
move-unit-test = { path = "third_party/move/tools/move-unit-test", features = [
    "table-extension",
] }
move-vm-runtime = { path = "third_party/move/move-vm/runtime" }
move-vm-test-utils = { path = "third_party/move/move-vm/test-utils", features = [
    "table-extension",
] }
move-vm-types = { path = "third_party/move/move-vm/types" }

[profile.release]
debug = true
overflow-checks = true

# The performance build is not currently recommended
# for production deployments. It has not been widely tested.
[profile.performance]
inherits = "release"
opt-level = 3
debug = true
overflow-checks = true
lto = "thin"
codegen-units = 1

[profile.cli]
inherits = "release"
debug = false
opt-level = "z"
lto = "thin"
strip = true
codegen-units = 1

[profile.ci]
inherits = "release"
debug = true
overflow-checks = true
debug-assertions = true

[profile.bench]
debug = true

# This is a temporary workaround to avoid multiple library
# definitions for LZ4 (caused by rust-rocksdb).
# This will be removed once our pull requests land.
# https://github.com/rust-rocksdb/rust-rocksdb/issues/666
[patch.crates-io]
serde-reflection = { git = "https://github.com/aptos-labs/serde-reflection", rev = "839aed62a20ddccf043c08961cfe74875741ccba" }
merlin = { git = "https://github.com/aptos-labs/merlin" }
x25519-dalek = { git = "https://github.com/aptos-labs/x25519-dalek", branch = "zeroize_v1" }<|MERGE_RESOLUTION|>--- conflicted
+++ resolved
@@ -122,13 +122,8 @@
     "experimental/execution/ptx-executor",
     "experimental/runtimes",
     "mempool",
-<<<<<<< HEAD
-#    "network/builder",
+    "network/benchmark",
     "network/builder2",
-=======
-    "network/benchmark",
-    "network/builder",
->>>>>>> edcae567
     "network/discovery",
     "network/framework",
     "network/framework2",
@@ -356,13 +351,8 @@
 aptos-native-interface = { path = "aptos-move/aptos-native-interface" }
 aptos-netcore = { path = "network/netcore" }
 aptos-network = { path = "network/framework" }
-<<<<<<< HEAD
-#aptos-network-builder = { path = "network/builder" }
+aptos-network-benchmark = { path = "network/benchmark" }
 aptos-network2-builder = { path = "network/builder2" }
-=======
-aptos-network-benchmark = { path = "network/benchmark" }
-aptos-network-builder = { path = "network/builder" }
->>>>>>> edcae567
 aptos-network-checker = { path = "crates/aptos-network-checker" }
 aptos-network-discovery = { path = "network/discovery" }
 aptos-network2 = { path = "network/framework2" }
