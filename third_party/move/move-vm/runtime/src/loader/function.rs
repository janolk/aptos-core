// Copyright (c) The Diem Core Contributors
// Copyright (c) The Move Contributors
// SPDX-License-Identifier: Apache-2.0

use super::ModuleStorageAdapter;
use crate::{
    loader::{
        access_specifier_loader::load_access_specifier, Loader, Module, Resolver, ScriptHash,
    },
    native_functions::{NativeFunction, NativeFunctions, UnboxedNativeFunction},
};
use move_binary_format::{
    access::ModuleAccess,
    binary_views::BinaryIndexedView,
    errors::{PartialVMError, PartialVMResult},
    file_format::{AbilitySet, Bytecode, CompiledModule, FunctionDefinitionIndex, Visibility},
};
use move_core_types::{identifier::Identifier, language_storage::ModuleId, vm_status::StatusCode};
use move_vm_types::loaded_data::{
    runtime_access_specifier::AccessSpecifier,
    runtime_types::{StructIdentifier, Type},
};
use std::{fmt::Debug, sync::Arc};

// A simple wrapper for the "owner" of the function (Module or Script)
#[derive(Clone, Debug)]
pub(crate) enum Scope {
    Module(ModuleId),
    Script(ScriptHash),
}

// A runtime function representation.
pub struct Function {
    #[allow(unused)]
    pub(crate) file_format_version: u32,
    pub(crate) index: FunctionDefinitionIndex,
    pub(crate) code: Vec<Bytecode>,
<<<<<<< HEAD
    pub type_parameters: Vec<AbilitySet>,
    pub is_entry: bool,
=======
    pub ty_param_abilities: Vec<AbilitySet>,
>>>>>>> 6cdd4c27
    // TODO: Make `native` and `def_is_native` become an enum.
    pub(crate) native: Option<NativeFunction>,
    pub(crate) def_is_native: bool,
    pub(crate) is_friend_or_private: bool,
    pub(crate) scope: Scope,
    pub(crate) name: Identifier,
    pub return_tys: Vec<Type>,
    pub(crate) local_tys: Vec<Type>,
    pub param_tys: Vec<Type>,
    pub(crate) access_specifier: AccessSpecifier,
}

// This struct must be treated as an identifier for a function and not somehow relying on
// the internal implementation.
pub struct LoadedFunction {
    pub(crate) module: Arc<Module>,
    pub function: Arc<Function>,
}

impl std::fmt::Debug for Function {
    fn fmt(&self, f: &mut std::fmt::Formatter<'_>) -> Result<(), std::fmt::Error> {
        f.debug_struct("Function")
            .field("scope", &self.scope)
            .field("name", &self.name)
            .finish()
    }
}

impl Function {
    pub(crate) fn new(
        natives: &NativeFunctions,
        index: FunctionDefinitionIndex,
        module: &CompiledModule,
        signature_table: &[Vec<Type>],
        struct_names: &[StructIdentifier],
    ) -> PartialVMResult<Self> {
        let def = module.function_def_at(index);
        let handle = module.function_handle_at(def.function);
        let name = module.identifier_at(handle.name).to_owned();
        let module_id = module.self_id();
        let is_friend_or_private = match def.visibility {
            Visibility::Friend | Visibility::Private => true,
            Visibility::Public => false,
        };

        let (native, def_is_native) = if def.is_native() {
            (
                natives.resolve(
                    module_id.address(),
                    module_id.name().as_str(),
                    name.as_str(),
                ),
                true,
            )
        } else {
            (None, false)
        };
        let scope = Scope::Module(module_id);
        // Native functions do not have a code unit
        let code = match &def.code {
            Some(code) => code.code.clone(),
            None => vec![],
        };
        let ty_param_abilities = handle.type_parameters.clone();
        let return_tys = signature_table[handle.return_.0 as usize].clone();
        let local_tys = if let Some(code) = &def.code {
            let mut local_tys = signature_table[handle.parameters.0 as usize].clone();
            local_tys.append(&mut signature_table[code.locals.0 as usize].clone());
            local_tys
        } else {
            vec![]
        };
        let param_tys = signature_table[handle.parameters.0 as usize].clone();

        let access_specifier = load_access_specifier(
            BinaryIndexedView::Module(module),
            signature_table,
            struct_names,
            &handle.access_specifiers,
        )?;

        Ok(Self {
            file_format_version: module.version(),
            index,
            code,
<<<<<<< HEAD
            is_entry: def.is_entry,
            type_parameters,
=======
            ty_param_abilities,
>>>>>>> 6cdd4c27
            native,
            def_is_native,
            is_friend_or_private,
            scope,
            name,
            local_tys,
            return_tys,
            param_tys,
            access_specifier,
        })
    }

    #[allow(unused)]
    pub(crate) fn file_format_version(&self) -> u32 {
        self.file_format_version
    }

    pub(crate) fn module_id(&self) -> Option<&ModuleId> {
        match &self.scope {
            Scope::Module(module_id) => Some(module_id),
            Scope::Script(_) => None,
        }
    }

    pub(crate) fn index(&self) -> FunctionDefinitionIndex {
        self.index
    }

    pub(crate) fn get_resolver<'a>(
        &self,
        loader: &'a Loader,
        module_store: &'a ModuleStorageAdapter,
    ) -> Resolver<'a> {
        match &self.scope {
            Scope::Module(module_id) => {
                let module = module_store
                    .module_at(module_id)
                    .expect("ModuleId on Function must exist");
                Resolver::for_module(loader, module_store, module)
            },
            Scope::Script(script_hash) => {
                let script = loader.get_script(script_hash);
                Resolver::for_script(loader, module_store, script)
            },
        }
    }

    pub(crate) fn local_count(&self) -> usize {
        self.local_tys.len()
    }

    pub(crate) fn param_count(&self) -> usize {
        self.param_tys.len()
    }

    pub(crate) fn name(&self) -> &str {
        self.name.as_str()
    }

    pub(crate) fn code(&self) -> &[Bytecode] {
        &self.code
    }

    pub(crate) fn ty_arg_abilities(&self) -> &[AbilitySet] {
        &self.ty_param_abilities
    }

    pub(crate) fn local_tys(&self) -> &[Type] {
        &self.local_tys
    }

    pub(crate) fn return_tys(&self) -> &[Type] {
        &self.return_tys
    }

    pub(crate) fn param_tys(&self) -> &[Type] {
        &self.param_tys
    }

    pub(crate) fn pretty_string(&self) -> String {
        match &self.scope {
            Scope::Script(_) => "Script::main".into(),
            Scope::Module(id) => format!(
                "0x{}::{}::{}",
                id.address().to_hex(),
                id.name().as_str(),
                self.name.as_str()
            ),
        }
    }

    pub(crate) fn is_native(&self) -> bool {
        self.def_is_native
    }

    pub fn is_friend_or_private(&self) -> bool {
        self.is_friend_or_private
    }

    pub(crate) fn get_native(&self) -> PartialVMResult<&UnboxedNativeFunction> {
        self.native.as_deref().ok_or_else(|| {
            PartialVMError::new(StatusCode::MISSING_DEPENDENCY)
                .with_message(format!("Missing Native Function `{}`", self.name))
        })
    }
}

//
// Internal structures that are saved at the proper index in the proper tables to access
// execution information (interpreter).
// The following structs are internal to the loader and never exposed out.
// The `Loader` will create those struct and the proper table when loading a module.
// The `Resolver` uses those structs to return information to the `Interpreter`.
//

// A function instantiation.
#[derive(Clone, Debug)]
pub(crate) struct FunctionInstantiation {
    // index to `ModuleCache::functions` global table
    pub(crate) handle: FunctionHandle,
    pub(crate) instantiation: Vec<Type>,
}

#[derive(Clone, Debug)]
pub(crate) enum FunctionHandle {
    Local(Arc<Function>),
    Remote { module: ModuleId, name: Identifier },
}<|MERGE_RESOLUTION|>--- conflicted
+++ resolved
@@ -35,12 +35,8 @@
     pub(crate) file_format_version: u32,
     pub(crate) index: FunctionDefinitionIndex,
     pub(crate) code: Vec<Bytecode>,
-<<<<<<< HEAD
-    pub type_parameters: Vec<AbilitySet>,
     pub is_entry: bool,
-=======
     pub ty_param_abilities: Vec<AbilitySet>,
->>>>>>> 6cdd4c27
     // TODO: Make `native` and `def_is_native` become an enum.
     pub(crate) native: Option<NativeFunction>,
     pub(crate) def_is_native: bool,
@@ -126,12 +122,8 @@
             file_format_version: module.version(),
             index,
             code,
-<<<<<<< HEAD
             is_entry: def.is_entry,
-            type_parameters,
-=======
             ty_param_abilities,
->>>>>>> 6cdd4c27
             native,
             def_is_native,
             is_friend_or_private,
