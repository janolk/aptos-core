// Copyright (c) The Diem Core Contributors
// Copyright (c) The Move Contributors
// SPDX-License-Identifier: Apache-2.0

use crate::{
    config::VMConfig, data_cache::TransactionDataCache, logging::expect_no_verification_errors,
    module_traversal::TraversalContext, native_functions::NativeFunctions,
    session::LoadedFunctionInstantiation,
};
use hashbrown::Equivalent;
use lazy_static::lazy_static;
use move_binary_format::{
    access::{ModuleAccess, ScriptAccess},
    errors::{verification_error, Location, PartialVMError, PartialVMResult, VMResult},
    file_format::{
        AbilitySet, CompiledModule, CompiledScript, Constant, ConstantPoolIndex, FieldHandleIndex,
        FieldInstantiationIndex, FunctionHandleIndex, FunctionInstantiationIndex, SignatureIndex,
        StructDefInstantiationIndex, StructDefinitionIndex, StructFieldInformation, TableIndex,
        TypeParameterIndex,
    },
    IndexKind,
};
use move_bytecode_verifier::{self, cyclic_dependencies, dependencies};
use move_core_types::{
    account_address::AccountAddress,
    gas_algebra::{NumBytes, NumTypeNodes},
    ident_str,
    identifier::IdentStr,
    language_storage::{ModuleId, StructTag, TypeTag},
    value::{IdentifierMappingKind, MoveFieldLayout, MoveStructLayout, MoveTypeLayout},
    vm_status::StatusCode,
};
use move_vm_types::{
    gas::GasMeter,
    loaded_data::runtime_types::{
        AbilityInfo, DepthFormula, StructIdentifier, StructNameIndex, StructType, Type,
    },
};
use parking_lot::{MappedRwLockReadGuard, Mutex, RwLock, RwLockReadGuard};
use sha3::{Digest, Sha3_256};
use std::{
    collections::{btree_map, BTreeMap, BTreeSet},
    hash::Hash,
    sync::Arc,
};
use typed_arena::Arena;

mod access_specifier_loader;
mod function;
mod modules;
mod script;
mod type_loader;

pub(crate) use function::{Function, FunctionHandle, FunctionInstantiation, LoadedFunction, Scope};
pub(crate) use modules::{Module, ModuleCache, ModuleStorage, ModuleStorageAdapter};
pub(crate) use script::{Script, ScriptCache};
use type_loader::intern_type;

type ScriptHash = [u8; 32];

// A simple cache that offers both a HashMap and a Vector lookup.
// Values are forced into a `Arc` so they can be used from multiple thread.
// Access to this cache is always under a `RwLock`.
#[derive(Clone)]
pub(crate) struct BinaryCache<K, V> {
    // Notice that we are using the HashMap implementation from the hashbrown crate, not the
    // one from std, as it allows alternative key representations to be used for lookup,
    // making certain optimizations possible.
    id_map: hashbrown::HashMap<K, usize>,
    binaries: Vec<Arc<V>>,
}

impl<K, V> BinaryCache<K, V>
where
    K: Eq + Hash,
{
    fn new() -> Self {
        Self {
            id_map: hashbrown::HashMap::new(),
            binaries: vec![],
        }
    }

    fn insert(&mut self, key: K, binary: V) -> &Arc<V> {
        self.binaries.push(Arc::new(binary));
        let idx = self.binaries.len() - 1;
        self.id_map.insert(key, idx);
        self.binaries
            .last()
            .expect("BinaryCache: last() after push() impossible failure")
    }

    fn get<Q>(&self, key: &Q) -> Option<&Arc<V>>
    where
        Q: Hash + Eq + Equivalent<K>,
    {
        let index = self.id_map.get(key)?;
        self.binaries.get(*index)
    }
}

// Max number of modules that can skip re-verification.
const VERIFIED_CACHE_SIZE: usize = 100_000;

// Cache for already verified modules
lazy_static! {
    static ref VERIFIED_MODULES: Mutex<lru::LruCache<[u8; 32], ()>> =
        Mutex::new(lru::LruCache::new(VERIFIED_CACHE_SIZE));
}

pub(crate) struct StructNameCache {
    data: RwLock<(
        BTreeMap<StructIdentifier, StructNameIndex>,
        Vec<StructIdentifier>,
    )>,
}

impl Clone for StructNameCache {
    fn clone(&self) -> Self {
        let inner = self.data.read();
        Self {
            data: RwLock::new((inner.0.clone(), inner.1.clone())),
        }
    }
}

impl StructNameCache {
    pub(crate) fn new() -> Self {
        Self {
            data: RwLock::new((BTreeMap::new(), vec![])),
        }
    }

    pub(crate) fn insert_or_get(&self, name: StructIdentifier) -> StructNameIndex {
        if let Some(idx) = self.data.read().0.get(&name) {
            return *idx;
        }
        let mut inner_data = self.data.write();
        let idx = StructNameIndex(inner_data.1.len());
        inner_data.0.insert(name.clone(), idx);
        inner_data.1.push(name);
        idx
    }

    pub(crate) fn idx_to_identifier(
        &self,
        idx: StructNameIndex,
    ) -> MappedRwLockReadGuard<StructIdentifier> {
        RwLockReadGuard::map(self.data.read(), |inner| &inner.1[idx.0])
    }
}

//
// Loader
//

// A Loader is responsible to load scripts and modules and holds the cache of all loaded
// entities. Each cache is protected by a `RwLock`. Operation in the Loader must be thread safe
// (operating on values on the stack) and when cache needs updating the mutex must be taken.
// The `pub(crate)` API is what a Loader offers to the runtime.
pub(crate) struct Loader {
    scripts: RwLock<ScriptCache>,
    type_cache: RwLock<TypeCache>,
    natives: NativeFunctions,
    pub(crate) name_cache: StructNameCache,

    // The below field supports a hack to workaround well-known issues with the
    // loader cache. This cache is not designed to support module upgrade or deletion.
    // This leads to situations where the cache does not reflect the state of storage:
    //
    // 1. On module upgrade, the upgraded module is in storage, but the old one still in the cache.
    // 2. On an abandoned code publishing transaction, the cache may contain a module which was
    //    never committed to storage by the adapter.
    //
    // The solution is to add a flag to Loader marking it as 'invalidated'. For scenario (1),
    // the VM sets the flag itself. For scenario (2), a public API allows the adapter to set
    // the flag.
    //
    // If the cache is invalidated, it can (and must) still be used until there are no more
    // sessions alive which are derived from a VM with this loader. This is because there are
    // internal data structures derived from the loader which can become inconsistent. Therefore
    // the adapter must explicitly call a function to flush the invalidated loader.
    //
    // This code (the loader) needs a complete refactoring. The new loader should
    //   performance. This is essential for a cache like this in a multi-tenant execution
    //   environment.
    // - should delegate lifetime ownership to the adapter. Code loading (including verification)
    //   is a major execution bottleneck. We should be able to reuse a cache for the lifetime of
    //   the adapter/node, not just a VM or even session (as effectively today).
    invalidated: RwLock<bool>,

    // Collects the cache hits on module loads. This information can be read and reset by
    // an adapter to reason about read/write conflicts of code publishing transactions and
    // other transactions.
    module_cache_hits: RwLock<BTreeSet<ModuleId>>,

    vm_config: VMConfig,
}

impl Clone for Loader {
    fn clone(&self) -> Self {
        Self {
            scripts: RwLock::new(self.scripts.read().clone()),
            type_cache: RwLock::new(self.type_cache.read().clone()),
            natives: self.natives.clone(),
            name_cache: self.name_cache.clone(),
            invalidated: RwLock::new(*self.invalidated.read()),
            module_cache_hits: RwLock::new(self.module_cache_hits.read().clone()),
            vm_config: self.vm_config.clone(),
        }
    }
}

impl Loader {
    pub(crate) fn new(natives: NativeFunctions, vm_config: VMConfig) -> Self {
        Self {
            scripts: RwLock::new(ScriptCache::new()),
            type_cache: RwLock::new(TypeCache::new()),
            name_cache: StructNameCache::new(),
            natives,
            invalidated: RwLock::new(false),
            module_cache_hits: RwLock::new(BTreeSet::new()),
            vm_config,
        }
    }

    pub(crate) fn vm_config(&self) -> &VMConfig {
        &self.vm_config
    }

    /// Flush this cache if it is marked as invalidated.
    pub(crate) fn flush_if_invalidated(&self) {
        let mut invalidated = self.invalidated.write();
        if *invalidated {
            *self.scripts.write() = ScriptCache::new();
            *self.type_cache.write() = TypeCache::new();
            *invalidated = false;
        }
    }

    /// Mark this cache as invalidated.
    pub(crate) fn mark_as_invalid(&self) {
        *self.invalidated.write() = true;
    }

    /// Check whether this cache is invalidated.
    pub(crate) fn is_invalidated(&self) -> bool {
        *self.invalidated.read()
    }

    //
    // Script verification and loading
    //

    pub(crate) fn check_script_dependencies_and_check_gas(
        &self,
        module_store: &ModuleStorageAdapter,
        data_store: &mut TransactionDataCache,
        gas_meter: &mut impl GasMeter,
        traversal_context: &mut TraversalContext,
        script_blob: &[u8],
    ) -> VMResult<()> {
        let mut sha3_256 = Sha3_256::new();
        sha3_256.update(script_blob);
        let hash_value: [u8; 32] = sha3_256.finalize().into();

        let script = data_store.load_compiled_script_to_cache(script_blob, hash_value)?;
        let script = traversal_context.referenced_scripts.alloc(script);

        // TODO(Gas): Should we charge dependency gas for the script itself?
        self.check_dependencies_and_charge_gas(
            module_store,
            data_store,
            gas_meter,
            &mut traversal_context.visited,
            traversal_context.referenced_modules,
            script.immediate_dependencies_iter(),
        )?;

        Ok(())
    }

    // Scripts are verified and dependencies are loaded.
    // Effectively that means modules are cached from leaf to root in the dependency DAG.
    // If a dependency error is found, loading stops and the error is returned.
    // However all modules cached up to that point stay loaded.

    // Entry point for script execution (`MoveVM::execute_script`).
    // Verifies the script if it is not in the cache of scripts loaded.
    // Type parameters are checked as well after every type is loaded.
    pub(crate) fn load_script(
        &self,
        script_blob: &[u8],
        ty_args: &[TypeTag],
        data_store: &mut TransactionDataCache,
        module_store: &ModuleStorageAdapter,
    ) -> VMResult<(Arc<Function>, LoadedFunctionInstantiation)> {
        // Retrieve or load the script.
        let mut sha3_256 = Sha3_256::new();
        sha3_256.update(script_blob);
        let hash_value: [u8; 32] = sha3_256.finalize().into();

        let mut scripts = self.scripts.write();
        let (main, param_tys, return_tys) = match scripts.get(&hash_value) {
            Some(cached) => cached,
            None => {
                let ver_script = self.deserialize_and_verify_script(
                    script_blob,
                    hash_value,
                    data_store,
                    module_store,
                )?;
                let script = Script::new(ver_script, &hash_value, module_store, &self.name_cache)?;
                scripts.insert(hash_value, script)
            },
        };

        let ty_args = ty_args
            .iter()
            .map(|ty| self.load_type(ty, data_store, module_store))
            .collect::<VMResult<Vec<_>>>()?;
        if self.vm_config.type_size_limit
            && ty_args
                .iter()
                .map(|ty| self.count_type_nodes(ty))
                .sum::<u64>()
                > MAX_TYPE_INSTANTIATION_NODES
        {
            return Err(PartialVMError::new(StatusCode::TOO_MANY_TYPE_NODES)
                .with_message(format!(
                    "Too many type nodes when instantiating a type for script {}",
                    &main.name
                ))
                .finish(Location::Script));
        };

        self.verify_ty_arg_abilities(main.ty_arg_abilities(), &ty_args)
            .map_err(|e| {
                e.with_message(format!(
                    "Failed to verify type arguments for script {}",
                    &main.name
                ))
                .finish(Location::Script)
            })?;
        let instantiation = LoadedFunctionInstantiation {
            ty_args,
            param_tys,
            return_tys,
        };
        Ok((main, instantiation))
    }

    // The process of deserialization and verification is not and it must not be under lock.
    // So when publishing modules through the dependency DAG it may happen that a different
    // thread had loaded the module after this process fetched it from storage.
    // Caching will take care of that by asking for each dependency module again under lock.
    fn deserialize_and_verify_script(
        &self,
        script: &[u8],
        hash_value: [u8; 32],
        data_store: &mut TransactionDataCache,
        module_store: &ModuleStorageAdapter,
    ) -> VMResult<Arc<CompiledScript>> {
        let script = data_store.load_compiled_script_to_cache(script, hash_value)?;

        match self.verify_script(&script) {
            Ok(_) => {
                // verify dependencies
                let loaded_deps = script
                    .immediate_dependencies()
                    .into_iter()
                    .map(|module_id| self.load_module(&module_id, data_store, module_store))
                    .collect::<VMResult<_>>()?;
                self.verify_script_dependencies(&script, loaded_deps)?;
                Ok(script)
            },
            Err(err) => Err(err),
        }
    }

    // Script verification steps.
    // See `verify_module()` for module verification steps.
    fn verify_script(&self, script: &CompiledScript) -> VMResult<()> {
        fail::fail_point!("verifier-failpoint-3", |_| { Ok(()) });

        move_bytecode_verifier::verify_script_with_config(&self.vm_config.verifier, script)
    }

    fn verify_script_dependencies(
        &self,
        script: &CompiledScript,
        dependencies: Vec<Arc<Module>>,
    ) -> VMResult<()> {
        let mut deps = vec![];
        for dep in &dependencies {
            deps.push(dep.module());
        }
        dependencies::verify_script(script, deps)
    }

    //
    // Module verification and loading
    //

    // Loading verifies the module if it was never loaded.
    fn load_function_without_type_args(
        &self,
        module_id: &ModuleId,
        function_name: &IdentStr,
        data_store: &mut TransactionDataCache,
        module_store: &ModuleStorageAdapter,
    ) -> VMResult<(Arc<Module>, Arc<Function>, Vec<Type>, Vec<Type>)> {
        let module = self.load_module(module_id, data_store, module_store)?;
        let func = module_store
            .resolve_function_by_name(function_name, module_id)
            .map_err(|err| err.finish(Location::Undefined))?;

        let param_tys = func.param_tys().to_vec();
        let return_tys = func.return_tys().to_vec();
        Ok((module, func, param_tys, return_tys))
    }

    // Matches the actual returned type to the expected type, binding any type args to the
    // necessary type as stored in the map. The expected type must be a concrete type (no TyParam).
    // Returns true if a successful match is made.
    fn match_return_type<'a>(
        returned: &Type,
        expected: &'a Type,
        map: &mut BTreeMap<u16, &'a Type>,
    ) -> bool {
        match (returned, expected) {
            // The important case, deduce the type params
            (Type::TyParam(idx), _) => match map.entry(*idx) {
                btree_map::Entry::Vacant(vacant_entry) => {
                    vacant_entry.insert(expected);
                    true
                },
                btree_map::Entry::Occupied(occupied_entry) => *occupied_entry.get() == expected,
            },
            // Recursive types we need to recurse the matching types
            (Type::Reference(ret_inner), Type::Reference(expected_inner))
            | (Type::MutableReference(ret_inner), Type::MutableReference(expected_inner)) => {
                Self::match_return_type(ret_inner, expected_inner, map)
            },
            (Type::Vector(ret_inner), Type::Vector(expected_inner)) => {
                Self::match_return_type(ret_inner, expected_inner, map)
            },
            // Abilities should not contribute to the equality check as they just serve for caching computations.
            // For structs the both need to be the same struct.
            (
                Type::Struct { idx: ret_idx, .. },
                Type::Struct {
                    idx: expected_idx, ..
                },
            ) => *ret_idx == *expected_idx,
            // For struct instantiations we need to additionally match all type arguments
            (
                Type::StructInstantiation {
                    idx: ret_idx,
                    ty_args: ret_fields,
                    ..
                },
                Type::StructInstantiation {
                    idx: expected_idx,
                    ty_args: expected_fields,
                    ..
                },
            ) => {
                *ret_idx == *expected_idx
                    && ret_fields.len() == expected_fields.len()
                    && ret_fields
                        .iter()
                        .zip(expected_fields.iter())
                        .all(|types| Self::match_return_type(types.0, types.1, map))
            },
            // For primitive types we need to assure the types match
            (Type::U8, Type::U8)
            | (Type::U16, Type::U16)
            | (Type::U32, Type::U32)
            | (Type::U64, Type::U64)
            | (Type::U128, Type::U128)
            | (Type::U256, Type::U256)
            | (Type::Bool, Type::Bool)
            | (Type::Address, Type::Address)
            | (Type::Signer, Type::Signer) => true,
            // Otherwise the types do not match and we can't match return type to the expected type.
            // Note we don't use the _ pattern but spell out all cases, so that the compiler will
            // bark when a case is missed upon future updates to the types.
            (Type::U8, _)
            | (Type::U16, _)
            | (Type::U32, _)
            | (Type::U64, _)
            | (Type::U128, _)
            | (Type::U256, _)
            | (Type::Bool, _)
            | (Type::Address, _)
            | (Type::Signer, _)
            | (Type::Struct { .. }, _)
            | (Type::StructInstantiation { .. }, _)
            | (Type::Vector(_), _)
            | (Type::MutableReference(_), _)
            | (Type::Reference(_), _) => false,
        }
    }

    // Loading verifies the module if it was never loaded.
    // Type parameters are inferred from the expected return type. Returns an error if it's not
    // possible to infer the type parameters or return type cannot be matched.
    // The type parameters are verified with capabilities.
    pub(crate) fn load_function_with_type_arg_inference(
        &self,
        module_id: &ModuleId,
        function_name: &IdentStr,
        expected_return_type: &Type,
        data_store: &mut TransactionDataCache,
        module_store: &ModuleStorageAdapter,
    ) -> VMResult<(LoadedFunction, LoadedFunctionInstantiation)> {
        let (module, func, param_tys, return_tys) = self.load_function_without_type_args(
            module_id,
            function_name,
            data_store,
            module_store,
        )?;

        if return_tys.len() != 1 {
            // For functions that are marked constructor this should not happen.
            return Err(PartialVMError::new(StatusCode::ABORTED).finish(Location::Undefined));
        }

        let mut map = BTreeMap::new();
        if !Self::match_return_type(&return_tys[0], expected_return_type, &mut map) {
            // For functions that are marked constructor this should not happen.
            return Err(
                PartialVMError::new(StatusCode::INVALID_MAIN_FUNCTION_SIGNATURE)
                    .finish(Location::Undefined),
            );
        }

        // Construct the type arguments from the match
        let mut ty_args = vec![];
        let num_ty_args = func.ty_arg_abilities().len();
        for i in 0..num_ty_args {
            if let Some(t) = map.get(&(i as u16)) {
                ty_args.push((*t).clone());
            } else {
                // Unknown type argument we are not able to infer the type arguments.
                // For functions that are marked constructor this should not happen.
                return Err(
                    PartialVMError::new(StatusCode::INVALID_MAIN_FUNCTION_SIGNATURE)
                        .finish(Location::Undefined),
                );
            }
        }

        self.verify_ty_arg_abilities(func.ty_arg_abilities(), &ty_args)
            .map_err(|e| e.finish(Location::Module(module_id.clone())))?;

        let loaded = LoadedFunctionInstantiation {
            ty_args,
            param_tys,
            return_tys,
        };
        Ok((
            LoadedFunction {
                module,
                function: func,
            },
            loaded,
        ))
    }

    // Loading verifies the module if it was never loaded.
    // Type parameters are checked as well after every type is loaded.
    pub(crate) fn load_function(
        &self,
        module_id: &ModuleId,
        function_name: &IdentStr,
        ty_args: &[TypeTag],
        data_store: &mut TransactionDataCache,
        module_store: &ModuleStorageAdapter,
<<<<<<< HEAD
    ) -> VMResult<(LoadedFunction, LoadedFunctionInstantiation)> {
        let (module, function, parameters, return_) = self.load_function_without_type_args(
=======
    ) -> VMResult<(Arc<Module>, Arc<Function>, LoadedFunctionInstantiation)> {
        let (module, func, param_tys, return_tys) = self.load_function_without_type_args(
>>>>>>> 6cdd4c27
            module_id,
            function_name,
            data_store,
            module_store,
        )?;

        let ty_args = ty_args
            .iter()
            .map(|ty_arg| self.load_type(ty_arg, data_store, module_store))
            .collect::<VMResult<Vec<_>>>()
            .map_err(|mut err| {
                // User provided type argument failed to load. Set extra sub status to distinguish from internal type loading error.
                if StatusCode::TYPE_RESOLUTION_FAILURE == err.major_status() {
                    err.set_sub_status(move_core_types::vm_status::sub_status::type_resolution_failure::EUSER_TYPE_LOADING_FAILURE);
                }
                err
            })?;

<<<<<<< HEAD
        // verify type arguments
        self.verify_ty_args(function.type_parameters(), &type_arguments)
=======
        self.verify_ty_arg_abilities(func.ty_arg_abilities(), &ty_args)
>>>>>>> 6cdd4c27
            .map_err(|e| e.finish(Location::Module(module_id.clone())))?;

        let loaded = LoadedFunctionInstantiation {
            ty_args,
            param_tys,
            return_tys,
        };
        Ok((LoadedFunction { module, function }, loaded))
    }

    // Entry point for module publishing (`MoveVM::publish_module_bundle`).
    //
    // All modules in the bundle to be published must be loadable. This function performs all
    // verification steps to load these modules without actually loading them into the code cache.
    pub(crate) fn verify_module_bundle_for_publication(
        &self,
        modules: &[CompiledModule],
        data_store: &mut TransactionDataCache,
        module_store: &ModuleStorageAdapter,
    ) -> VMResult<()> {
        fail::fail_point!("verifier-failpoint-1", |_| { Ok(()) });

        let mut bundle_unverified: BTreeSet<_> = modules.iter().map(|m| m.self_id()).collect();
        let mut bundle_verified = BTreeMap::new();
        for module in modules {
            let module_id = module.self_id();
            bundle_unverified.remove(&module_id);

            self.verify_module_for_publication(
                module,
                &bundle_verified,
                &bundle_unverified,
                data_store,
                module_store,
            )?;
            bundle_verified.insert(module_id.clone(), module.clone());
        }
        Ok(())
    }

    // A module to be published must be loadable.
    //
    // This step performs all verification steps to load the module without loading it.
    // The module is not added to the code cache. It is simply published to the data cache.
    // See `verify_script()` for script verification steps.
    //
    // If a module `M` is published together with a bundle of modules (i.e., a vector of modules),
    // - the `bundle_verified` argument tracks the modules that have already been verified in the
    //   bundle. Basically, this represents the modules appears before `M` in the bundle vector.
    // - the `bundle_unverified` argument tracks the modules that have not been verified when `M`
    //   is being verified, i.e., the modules appears after `M` in the bundle vector.
    fn verify_module_for_publication(
        &self,
        module: &CompiledModule,
        bundle_verified: &BTreeMap<ModuleId, CompiledModule>,
        bundle_unverified: &BTreeSet<ModuleId>,
        data_store: &mut TransactionDataCache,
        module_store: &ModuleStorageAdapter,
    ) -> VMResult<()> {
        // Performs all verification steps to load the module without loading it, i.e., the new
        // module will NOT show up in `module_cache`. In the module republishing case, it means
        // that the old module is still in the `module_cache`, unless a new Loader is created,
        // which means that a new MoveVM instance needs to be created.
        move_bytecode_verifier::verify_module_with_config(&self.vm_config.verifier, module)?;
        self.check_natives(module)?;

        let mut visited = BTreeSet::new();
        let mut friends_discovered = BTreeSet::new();
        visited.insert(module.self_id());
        friends_discovered.extend(module.immediate_friends());

        // downward exploration of the module's dependency graph. Since we know nothing about this
        // target module, we don't know what the module may specify as its dependencies and hence,
        // we allow the loading of dependencies and the subsequent linking to fail.
        self.load_and_verify_dependencies(
            module,
            bundle_verified,
            data_store,
            module_store,
            &mut visited,
            &mut friends_discovered,
            /* allow_dependency_loading_failure */ true,
            /* dependencies_depth */ 0,
        )?;

        // upward exploration of the modules's dependency graph. Similar to dependency loading, as
        // we know nothing about this target module, we don't know what the module may specify as
        // its friends and hence, we allow the loading of friends to fail.
        self.load_and_verify_friends(
            friends_discovered,
            bundle_verified,
            bundle_unverified,
            data_store,
            module_store,
            /* allow_friend_loading_failure */ true,
            /* dependencies_depth */ 0,
        )?;

        // make sure there is no cyclic dependency
        self.verify_module_cyclic_relations(
            module,
            bundle_verified,
            bundle_unverified,
            module_store,
        )
    }

    fn verify_module_cyclic_relations(
        &self,
        module: &CompiledModule,
        bundle_verified: &BTreeMap<ModuleId, CompiledModule>,
        bundle_unverified: &BTreeSet<ModuleId>,
        module_store: &ModuleStorageAdapter,
    ) -> VMResult<()> {
        // let module_cache = self.module_cache.read();
        cyclic_dependencies::verify_module(
            module,
            |module_id| {
                bundle_verified
                    .get(module_id)
                    .map(|module| module.immediate_dependencies())
                    .or_else(|| {
                        module_store
                            .module_at(module_id)
                            .map(|m| m.module.immediate_dependencies())
                    })
                    .ok_or_else(|| PartialVMError::new(StatusCode::MISSING_DEPENDENCY))
            },
            |module_id| {
                if bundle_unverified.contains(module_id) {
                    // If the module under verification declares a friend which is also in the
                    // bundle (and positioned after this module in the bundle), we defer the cyclic
                    // relation checking when we verify that module.
                    Ok(vec![])
                } else {
                    // Otherwise, we get all the information we need to verify whether this module
                    // creates a cyclic relation.
                    bundle_verified
                        .get(module_id)
                        .map(|module| module.immediate_friends())
                        .or_else(|| {
                            module_store
                                .module_at(module_id)
                                .map(|m| m.module.immediate_friends())
                        })
                        .ok_or_else(|| PartialVMError::new(StatusCode::MISSING_DEPENDENCY))
                }
            },
        )
    }

    fn check_natives(&self, module: &CompiledModule) -> VMResult<()> {
        fn check_natives_impl(_loader: &Loader, module: &CompiledModule) -> PartialVMResult<()> {
            // TODO: fix check and error code if we leave something around for native structs.
            // For now this generates the only error test cases care about...
            for (idx, struct_def) in module.struct_defs().iter().enumerate() {
                if struct_def.field_information == StructFieldInformation::Native {
                    return Err(verification_error(
                        StatusCode::MISSING_DEPENDENCY,
                        IndexKind::FunctionHandle,
                        idx as TableIndex,
                    ));
                }
            }
            Ok(())
        }
        check_natives_impl(self, module).map_err(|e| e.finish(Location::Module(module.self_id())))
    }

    //
    // Helpers for loading and verification
    //

    pub(crate) fn load_type(
        &self,
        type_tag: &TypeTag,
        data_store: &mut TransactionDataCache,
        module_store: &ModuleStorageAdapter,
    ) -> VMResult<Type> {
        Ok(match type_tag {
            TypeTag::Bool => Type::Bool,
            TypeTag::U8 => Type::U8,
            TypeTag::U16 => Type::U16,
            TypeTag::U32 => Type::U32,
            TypeTag::U64 => Type::U64,
            TypeTag::U128 => Type::U128,
            TypeTag::U256 => Type::U256,
            TypeTag::Address => Type::Address,
            TypeTag::Signer => Type::Signer,
            TypeTag::Vector(elem_tag) => Type::Vector(triomphe::Arc::new(self.load_type(
                elem_tag,
                data_store,
                module_store,
            )?)),
            TypeTag::Struct(struct_tag) => {
                let module_id = ModuleId::new(struct_tag.address, struct_tag.module.clone());
                self.load_module(&module_id, data_store, module_store)?;
                let struct_type = module_store
                    .get_struct_type_by_identifier(&struct_tag.name, &module_id)
                    .map_err(|e| e.finish(Location::Undefined))?;
                if struct_type.ty_params.is_empty() && struct_tag.type_args.is_empty() {
                    Type::Struct {
                        idx: struct_type.idx,
                        ability: AbilityInfo::struct_(struct_type.abilities),
                    }
                } else {
                    let ty_args = struct_tag
                        .type_args
                        .iter()
                        .map(|ty| self.load_type(ty, data_store, module_store))
                        .collect::<VMResult<Vec<_>>>()?;
                    self.verify_ty_arg_abilities(struct_type.ty_param_constraints(), &ty_args)
                        .map_err(|e| e.finish(Location::Undefined))?;
                    Type::StructInstantiation {
                        idx: struct_type.idx,
                        ty_args: triomphe::Arc::new(ty_args),
                        ability: AbilityInfo::generic_struct(
                            struct_type.abilities,
                            struct_type.phantom_ty_params_mask.clone(),
                        ),
                    }
                }
            },
        })
    }

    /// Traverses the whole transitive closure of dependencies, starting from the specified
    /// modules and performs gas metering.
    ///
    /// The traversal follows a depth-first order, with the module itself being visited first,
    /// followed by its dependencies, and finally its friends.
    /// DO NOT CHANGE THE ORDER unless you have a good reason, or otherwise this could introduce
    /// a breaking change to the gas semantics.
    ///
    /// This will result in the shallow-loading of the modules -- they will be read from the
    /// storage as bytes and then deserialized, but NOT converted into the runtime representation.
    ///
    /// It should also be noted that this is implemented in a way that avoids the cloning of
    /// `ModuleId`, a.k.a. heap allocations, as much as possible, which is critical for
    /// performance.
    ///
    /// TODO: Revisit the order of traversal. Consider switching to alphabetical order.
    pub(crate) fn check_dependencies_and_charge_gas<'a, I>(
        &self,
        module_store: &ModuleStorageAdapter,
        data_store: &mut TransactionDataCache,
        gas_meter: &mut impl GasMeter,
        visited: &mut BTreeMap<(&'a AccountAddress, &'a IdentStr), ()>,
        referenced_modules: &'a Arena<Arc<CompiledModule>>,
        ids: I,
    ) -> VMResult<()>
    where
        I: IntoIterator<Item = (&'a AccountAddress, &'a IdentStr)>,
        I::IntoIter: DoubleEndedIterator,
    {
        // Initialize the work list (stack) and the map of visited modules.
        //
        // TODO: Determine the reserved capacity based on the max number of dependencies allowed.
        let mut stack = Vec::with_capacity(512);

        for (addr, name) in ids.into_iter().rev() {
            // TODO: Allow the check of special addresses to be customized.
            if !addr.is_special() && visited.insert((addr, name), ()).is_none() {
                stack.push((addr, name, true));
            }
        }

        while let Some((addr, name, allow_loading_failure)) = stack.pop() {
            // Load and deserialize the module only if it has not been cached by the loader.
            // Otherwise this will cause a significant regression in performance.
            let (module, size) = match module_store.module_at_by_ref(addr, name) {
                Some(module) => (module.module.clone(), module.size),
                None => {
                    let (module, size, _) = data_store.load_compiled_module_to_cache(
                        ModuleId::new(*addr, name.to_owned()),
                        allow_loading_failure,
                    )?;
                    (module, size)
                },
            };

            // Extend the lifetime of the module to the remainder of the function body
            // by storing it in an arena.
            //
            // This is needed because we need to store references derived from it in the
            // work list.
            let module = referenced_modules.alloc(module);

            gas_meter
                .charge_dependency(false, addr, name, NumBytes::new(size as u64))
                .map_err(|err| {
                    err.finish(Location::Module(ModuleId::new(*addr, name.to_owned())))
                })?;

            // Explore all dependencies and friends that have been visited yet.
            for (addr, name) in module
                .immediate_dependencies_iter()
                .chain(module.immediate_friends_iter())
                .rev()
            {
                // TODO: Allow the check of special addresses to be customized.
                if !addr.is_special() && visited.insert((addr, name), ()).is_none() {
                    stack.push((addr, name, false));
                }
            }
        }

        Ok(())
    }

    /// Similar to `check_dependencies_and_charge_gas`, except that this does not recurse
    /// into transitive dependencies and allows non-existent modules.
    pub(crate) fn check_dependencies_and_charge_gas_non_recursive_optional<'a, I>(
        &self,
        module_store: &ModuleStorageAdapter,
        data_store: &mut TransactionDataCache,
        gas_meter: &mut impl GasMeter,
        visited: &mut BTreeMap<(&'a AccountAddress, &'a IdentStr), ()>,
        ids: I,
    ) -> VMResult<()>
    where
        I: IntoIterator<Item = (&'a AccountAddress, &'a IdentStr)>,
    {
        for (addr, name) in ids.into_iter() {
            // TODO: Allow the check of special addresses to be customized.
            if !addr.is_special() && visited.insert((addr, name), ()).is_some() {
                continue;
            }

            // Load and deserialize the module only if it has not been cached by the loader.
            // Otherwise this will cause a significant regression in performance.
            let size = match module_store.module_at_by_ref(addr, name) {
                Some(module) => module.size,
                None => match data_store
                    .load_compiled_module_to_cache(ModuleId::new(*addr, name.to_owned()), true)
                {
                    Ok((_module, size, _hash)) => size,
                    Err(err) if err.major_status() == StatusCode::LINKER_ERROR => continue,
                    Err(err) => return Err(err),
                },
            };

            gas_meter
                .charge_dependency(false, addr, name, NumBytes::new(size as u64))
                .map_err(|err| {
                    err.finish(Location::Module(ModuleId::new(*addr, name.to_owned())))
                })?;
        }

        Ok(())
    }

    // The interface for module loading. Aligned with `load_type` and `load_function`, this function
    // verifies that the module is OK instead of expect it.
    pub(crate) fn load_module(
        &self,
        id: &ModuleId,
        data_store: &mut TransactionDataCache,
        module_store: &ModuleStorageAdapter,
    ) -> VMResult<Arc<Module>> {
        self.load_module_internal(id, data_store, module_store)
    }

    // Load the transitive closure of the target module first, and then verify that the modules in
    // the closure do not have cyclic dependencies.
    fn load_module_internal(
        &self,
        id: &ModuleId,
        data_store: &mut TransactionDataCache,
        module_store: &ModuleStorageAdapter,
    ) -> VMResult<Arc<Module>> {
        // if the module is already in the code cache, load the cached version
        if let Some(cached) = module_store.module_at(id) {
            self.module_cache_hits.write().insert(id.clone());
            return Ok(cached);
        }

        // otherwise, load the transitive closure of the target module
        let module_ref = self.load_and_verify_module_and_dependencies_and_friends(
            id,
            &BTreeMap::new(),
            &BTreeSet::new(),
            data_store,
            module_store,
            /* allow_module_loading_failure */ true,
            /* dependencies_depth */ 0,
        )?;

        // verify that the transitive closure does not have cycles
        self.verify_module_cyclic_relations(
            module_ref.module(),
            &BTreeMap::new(),
            &BTreeSet::new(),
            module_store,
        )
        .map_err(expect_no_verification_errors)?;
        Ok(module_ref)
    }

    // Load, deserialize, and check the module with the bytecode verifier, without linking
    fn load_and_verify_module(
        &self,
        id: &ModuleId,
        data_store: &mut TransactionDataCache,
        allow_loading_failure: bool,
    ) -> VMResult<(Arc<CompiledModule>, usize)> {
        let (module, size, hash_value) =
            data_store.load_compiled_module_to_cache(id.clone(), allow_loading_failure)?;

        fail::fail_point!("verifier-failpoint-2", |_| { Ok((module.clone(), size)) });

        if self.vm_config.paranoid_type_checks && &module.self_id() != id {
            return Err(
                PartialVMError::new(StatusCode::UNKNOWN_INVARIANT_VIOLATION_ERROR)
                    .with_message("Module self id mismatch with storage".to_string())
                    .finish(Location::Module(id.clone())),
            );
        }

        // Verify the module if it hasn't been verified before.
        if VERIFIED_MODULES.lock().get(&hash_value).is_none() {
            move_bytecode_verifier::verify_module_with_config(&self.vm_config.verifier, &module)
                .map_err(expect_no_verification_errors)?;

            VERIFIED_MODULES.lock().put(hash_value, ());
        }

        self.check_natives(&module)
            .map_err(expect_no_verification_errors)?;
        Ok((module, size))
    }

    // Everything in `load_and_verify_module` and also recursively load and verify all the
    // dependencies of the target module.
    fn load_and_verify_module_and_dependencies(
        &self,
        id: &ModuleId,
        bundle_verified: &BTreeMap<ModuleId, CompiledModule>,
        data_store: &mut TransactionDataCache,
        module_store: &ModuleStorageAdapter,
        visited: &mut BTreeSet<ModuleId>,
        friends_discovered: &mut BTreeSet<ModuleId>,
        allow_module_loading_failure: bool,
        dependencies_depth: usize,
    ) -> VMResult<Arc<Module>> {
        // dependency loading does not permit cycles
        if visited.contains(id) {
            return Err(PartialVMError::new(StatusCode::CYCLIC_MODULE_DEPENDENCY)
                .finish(Location::Undefined));
        }

        // module self-check
        let (module, size) =
            self.load_and_verify_module(id, data_store, allow_module_loading_failure)?;
        visited.insert(id.clone());
        friends_discovered.extend(module.immediate_friends());

        // downward exploration of the module's dependency graph. For a module that is loaded from
        // the data_store, we should never allow its dependencies to fail to load.
        self.load_and_verify_dependencies(
            &module,
            bundle_verified,
            data_store,
            module_store,
            visited,
            friends_discovered,
            /* allow_dependency_loading_failure */ false,
            dependencies_depth,
        )?;

        // if linking goes well, insert the module to the code cache
        let module_ref =
            module_store.insert(&self.natives, id.clone(), size, module, &self.name_cache)?;

        Ok(module_ref)
    }

    // downward exploration of the module's dependency graph
    fn load_and_verify_dependencies(
        &self,
        module: &CompiledModule,
        bundle_verified: &BTreeMap<ModuleId, CompiledModule>,
        data_store: &mut TransactionDataCache,
        module_store: &ModuleStorageAdapter,
        visited: &mut BTreeSet<ModuleId>,
        friends_discovered: &mut BTreeSet<ModuleId>,
        allow_dependency_loading_failure: bool,
        dependencies_depth: usize,
    ) -> VMResult<()> {
        // all immediate dependencies of the module being verified should be in one of the locations
        // - the verified portion of the bundle (e.g., verified before this module)
        // - the code cache (i.e., loaded already)
        // - the data store (i.e., not loaded to code cache yet)
        let mut bundle_deps = vec![];
        let mut cached_deps = vec![];
        for module_id in module.immediate_dependencies() {
            if let Some(cached) = bundle_verified.get(&module_id) {
                bundle_deps.push(cached);
            } else {
                let loaded = match module_store.module_at(&module_id) {
                    None => self.load_and_verify_module_and_dependencies(
                        &module_id,
                        bundle_verified,
                        data_store,
                        module_store,
                        visited,
                        friends_discovered,
                        allow_dependency_loading_failure,
                        dependencies_depth + 1,
                    )?,
                    Some(cached) => cached,
                };
                cached_deps.push(loaded);
            }
        }

        // once all dependencies are loaded, do the linking check
        let all_imm_deps = bundle_deps
            .into_iter()
            .chain(cached_deps.iter().map(|m| m.module()));

        fail::fail_point!("verifier-failpoint-4", |_| { Ok(()) });

        let result = dependencies::verify_module(module, all_imm_deps);

        // if dependencies loading is not allowed to fail, the linking should not fail as well
        if allow_dependency_loading_failure {
            result
        } else {
            result.map_err(expect_no_verification_errors)
        }
    }

    // Everything in `load_and_verify_module_and_dependencies` and also recursively load and verify
    // all the friends modules of the newly loaded modules, until the friends frontier covers the
    // whole closure.
    fn load_and_verify_module_and_dependencies_and_friends(
        &self,
        id: &ModuleId,
        bundle_verified: &BTreeMap<ModuleId, CompiledModule>,
        bundle_unverified: &BTreeSet<ModuleId>,
        data_store: &mut TransactionDataCache,
        module_store: &ModuleStorageAdapter,
        allow_module_loading_failure: bool,
        dependencies_depth: usize,
    ) -> VMResult<Arc<Module>> {
        // load the closure of the module in terms of dependency relation
        let mut visited = BTreeSet::new();
        let mut friends_discovered = BTreeSet::new();
        let module_ref = self.load_and_verify_module_and_dependencies(
            id,
            bundle_verified,
            data_store,
            module_store,
            &mut visited,
            &mut friends_discovered,
            allow_module_loading_failure,
            0,
        )?;

        // upward exploration of the module's friendship graph and expand the friendship frontier.
        // For a module that is loaded from the data_store, we should never allow that its friends
        // fail to load.
        self.load_and_verify_friends(
            friends_discovered,
            bundle_verified,
            bundle_unverified,
            data_store,
            module_store,
            /* allow_friend_loading_failure */ false,
            dependencies_depth,
        )?;
        Ok(module_ref)
    }

    // upward exploration of the module's dependency graph
    fn load_and_verify_friends(
        &self,
        friends_discovered: BTreeSet<ModuleId>,
        bundle_verified: &BTreeMap<ModuleId, CompiledModule>,
        bundle_unverified: &BTreeSet<ModuleId>,
        data_store: &mut TransactionDataCache,
        module_store: &ModuleStorageAdapter,
        allow_friend_loading_failure: bool,
        dependencies_depth: usize,
    ) -> VMResult<()> {
        // for each new module discovered in the frontier, load them fully and expand the frontier.
        // apply three filters to the new friend modules discovered
        // - `!locked_cache.has_module(mid)`
        //   If we friend a module that is already in the code cache, then we know that the
        //   transitive closure of that module is loaded into the cache already, skip the loading
        // - `!bundle_verified.contains_key(mid)`
        //   In the case of publishing a bundle, we don't actually put the published module into
        //   code cache. This `bundle_verified` cache is a temporary extension of the code cache
        //   in the bundle publication scenario. If a module is already verified, we don't need to
        //   re-load it again.
        // - `!bundle_unverified.contains(mid)
        //   If the module under verification declares a friend which is also in the bundle (and
        //   positioned after this module in the bundle), we defer the loading of that module when
        //   it is the module's turn in the bundle.

        // FIXME: Is there concurrency issue?
        let new_imm_friends: Vec<_> = friends_discovered
            .into_iter()
            .filter(|mid| {
                !module_store.has_module(mid)
                    && !bundle_verified.contains_key(mid)
                    && !bundle_unverified.contains(mid)
            })
            .collect();

        for module_id in new_imm_friends {
            self.load_and_verify_module_and_dependencies_and_friends(
                &module_id,
                bundle_verified,
                bundle_unverified,
                data_store,
                module_store,
                allow_friend_loading_failure,
                dependencies_depth + 1,
            )?;
        }
        Ok(())
    }

    // Return an instantiated type given a generic and an instantiation.
    // Stopgap to avoid a recursion that is either taking too long or using too
    // much memory
    fn subst(&self, ty: &Type, ty_args: &[Type]) -> PartialVMResult<Type> {
        // Before instantiating the type, count the # of nodes of all type arguments plus
        // existing type instantiation.
        // If that number is larger than MAX_TYPE_INSTANTIATION_NODES, refuse to construct this type.
        // This prevents constructing larger and lager types via struct instantiation.
        match ty {
            Type::MutableReference(_) | Type::Reference(_) | Type::Vector(_) => {
                if self.vm_config.type_size_limit
                    && self.count_type_nodes(ty) > MAX_TYPE_INSTANTIATION_NODES
                {
                    return Err(PartialVMError::new(StatusCode::TOO_MANY_TYPE_NODES));
                }
            },
            Type::StructInstantiation {
                ty_args: struct_inst,
                ..
            } => {
                let mut sum_nodes = 1u64;
                for ty in ty_args.iter().chain(struct_inst.iter()) {
                    sum_nodes = sum_nodes.saturating_add(self.count_type_nodes(ty));
                    if sum_nodes > MAX_TYPE_INSTANTIATION_NODES {
                        return Err(PartialVMError::new(StatusCode::TOO_MANY_TYPE_NODES));
                    }
                }
            },
            Type::Address
            | Type::Bool
            | Type::Signer
            | Type::Struct { .. }
            | Type::TyParam(_)
            | Type::U8
            | Type::U16
            | Type::U32
            | Type::U64
            | Type::U128
            | Type::U256 => (),
        };
        ty.subst(ty_args)
    }

    // Verify the kind (constraints) of an instantiation.
    // Both function and script invocation use this function to verify correctness
    // of type arguments provided
    fn verify_ty_arg_abilities<'a, I>(
        &self,
        expected_ty_arg_abilities: I,
        ty_args: &[Type],
    ) -> PartialVMResult<()>
    where
        I: IntoIterator<Item = &'a AbilitySet>,
        I::IntoIter: ExactSizeIterator,
    {
        let expected_ty_arg_abilities = expected_ty_arg_abilities.into_iter();
        if expected_ty_arg_abilities.len() != ty_args.len() {
            return Err(PartialVMError::new(
                StatusCode::NUMBER_OF_TYPE_ARGUMENTS_MISMATCH,
            ));
        }
        for (ty, expected_ability) in ty_args.iter().zip(expected_ty_arg_abilities) {
            if !expected_ability.is_subset(ty.abilities()?) {
                return Err(PartialVMError::new(StatusCode::CONSTRAINT_NOT_SATISFIED));
            }
        }
        Ok(())
    }

    //
    // Internal helpers
    //

    fn get_script(&self, hash: &ScriptHash) -> Arc<Script> {
        Arc::clone(
            self.scripts
                .read()
                .scripts
                .get(hash)
                .expect("Script hash on Function must exist"),
        )
    }
}

//
// Resolver
//

// A simple wrapper for a `Module` or a `Script` in the `Resolver`
enum BinaryType {
    Module(Arc<Module>),
    Script(Arc<Script>),
}

// A Resolver is a simple and small structure allocated on the stack and used by the
// interpreter. It's the only API known to the interpreter and it's tailored to the interpreter
// needs.
pub(crate) struct Resolver<'a> {
    loader: &'a Loader,
    module_store: &'a ModuleStorageAdapter,
    binary: BinaryType,
}

impl<'a> Resolver<'a> {
    fn for_module(
        loader: &'a Loader,
        module_store: &'a ModuleStorageAdapter,
        module: Arc<Module>,
    ) -> Self {
        let binary = BinaryType::Module(module);
        Self {
            loader,
            binary,
            module_store,
        }
    }

    fn for_script(
        loader: &'a Loader,
        module_store: &'a ModuleStorageAdapter,
        script: Arc<Script>,
    ) -> Self {
        let binary = BinaryType::Script(script);
        Self {
            loader,
            binary,
            module_store,
        }
    }

    //
    // Constant resolution
    //

    pub(crate) fn constant_at(&self, idx: ConstantPoolIndex) -> &Constant {
        match &self.binary {
            BinaryType::Module(module) => module.module.constant_at(idx),
            BinaryType::Script(script) => script.script.constant_at(idx),
        }
    }

    //
    // Function resolution
    //

    pub(crate) fn function_from_handle(
        &self,
        idx: FunctionHandleIndex,
    ) -> PartialVMResult<Arc<Function>> {
        let idx = match &self.binary {
            BinaryType::Module(module) => module.function_at(idx.0),
            BinaryType::Script(script) => script.function_at(idx.0),
        };
        self.module_store.function_at(idx)
    }

    pub(crate) fn function_from_instantiation(
        &self,
        idx: FunctionInstantiationIndex,
    ) -> PartialVMResult<Arc<Function>> {
        let func_inst = match &self.binary {
            BinaryType::Module(module) => module.function_instantiation_at(idx.0),
            BinaryType::Script(script) => script.function_instantiation_at(idx.0),
        };
        self.module_store.function_at(&func_inst.handle)
    }

    pub(crate) fn function_from_name(
        &self,
        module_id: &ModuleId,
        func_name: &IdentStr,
    ) -> PartialVMResult<Arc<Function>> {
        self.module_store
            .resolve_function_by_name(func_name, module_id)
    }

    pub(crate) fn instantiate_generic_function(
        &self,
        gas_meter: Option<&mut impl GasMeter>,
        idx: FunctionInstantiationIndex,
        ty_args: &[Type],
    ) -> PartialVMResult<Vec<Type>> {
        let func_inst = match &self.binary {
            BinaryType::Module(module) => module.function_instantiation_at(idx.0),
            BinaryType::Script(script) => script.function_instantiation_at(idx.0),
        };

        if let Some(gas_meter) = gas_meter {
            for ty in &func_inst.instantiation {
                gas_meter
                    .charge_create_ty(NumTypeNodes::new(ty.num_nodes_in_subst(ty_args)? as u64))?;
            }
        }

        let mut instantiation = vec![];
        for ty in &func_inst.instantiation {
            instantiation.push(self.subst(ty, ty_args)?);
        }
        // Check if the function instantiation over all generics is larger
        // than MAX_TYPE_INSTANTIATION_NODES.
        let mut sum_nodes = 1u64;
        for ty in ty_args.iter().chain(instantiation.iter()) {
            sum_nodes = sum_nodes.saturating_add(self.loader.count_type_nodes(ty));
            if sum_nodes > MAX_TYPE_INSTANTIATION_NODES {
                return Err(PartialVMError::new(StatusCode::TOO_MANY_TYPE_NODES));
            }
        }
        Ok(instantiation)
    }

    #[allow(unused)]
    pub(crate) fn type_params_count(&self, idx: FunctionInstantiationIndex) -> usize {
        let func_inst = match &self.binary {
            BinaryType::Module(module) => module.function_instantiation_at(idx.0),
            BinaryType::Script(script) => script.function_instantiation_at(idx.0),
        };
        func_inst.instantiation.len()
    }

    //
    // Type resolution
    //

    pub(crate) fn get_struct_type(&self, idx: StructDefinitionIndex) -> PartialVMResult<Type> {
        let struct_def = match &self.binary {
            BinaryType::Module(module) => module.struct_at(idx),
            BinaryType::Script(_) => unreachable!("Scripts cannot have type instructions"),
        };
        Ok(Type::Struct {
            idx: struct_def.idx,
            ability: AbilityInfo::struct_(struct_def.abilities),
        })
    }

    pub(crate) fn get_struct_type_generic(
        &self,
        idx: StructDefInstantiationIndex,
        ty_args: &[Type],
    ) -> PartialVMResult<Type> {
        let struct_inst = match &self.binary {
            BinaryType::Module(module) => module.struct_instantiation_at(idx.0),
            BinaryType::Script(_) => unreachable!("Scripts cannot have type instructions"),
        };

        // Before instantiating the type, count the # of nodes of all type arguments plus
        // existing type instantiation.
        // If that number is larger than MAX_TYPE_INSTANTIATION_NODES, refuse to construct this type.
        // This prevents constructing larger and larger types via struct instantiation.
        let mut sum_nodes = 1u64;
        for ty in ty_args.iter().chain(struct_inst.instantiation.iter()) {
            sum_nodes = sum_nodes.saturating_add(self.loader.count_type_nodes(ty));
            if sum_nodes > MAX_TYPE_INSTANTIATION_NODES {
                return Err(
                    PartialVMError::new(StatusCode::TOO_MANY_TYPE_NODES).with_message(format!(
                        "Number of type instantiation nodes exceeded the maximum of {}",
                        MAX_TYPE_INSTANTIATION_NODES
                    )),
                );
            }
        }

        let struct_ = &struct_inst.definition_struct_type;
        Ok(Type::StructInstantiation {
            idx: struct_.idx,
            ty_args: triomphe::Arc::new(
                struct_inst
                    .instantiation
                    .iter()
                    .map(|ty| self.subst(ty, ty_args))
                    .collect::<PartialVMResult<_>>()?,
            ),
            ability: AbilityInfo::generic_struct(
                struct_.abilities,
                struct_.phantom_ty_params_mask.clone(),
            ),
        })
    }

    pub(crate) fn get_field_type(&self, idx: FieldHandleIndex) -> PartialVMResult<Type> {
        match &self.binary {
            BinaryType::Module(module) => {
                let handle = &module.field_handles[idx.0 as usize];

                Ok(handle.definition_struct_type.field_tys[handle.offset].clone())
            },
            BinaryType::Script(_) => unreachable!("Scripts cannot have type instructions"),
        }
    }

    pub(crate) fn get_field_type_generic(
        &self,
        idx: FieldInstantiationIndex,
        ty_args: &[Type],
    ) -> PartialVMResult<Type> {
        let field_instantiation = match &self.binary {
            BinaryType::Module(module) => &module.field_instantiations[idx.0 as usize],
            BinaryType::Script(_) => unreachable!("Scripts cannot have type instructions"),
        };

        let instantiation_types = field_instantiation
            .instantiation
            .iter()
            .map(|inst_ty| inst_ty.subst(ty_args))
            .collect::<PartialVMResult<Vec<_>>>()?;

        // TODO: Is this type substitution unbounded?
        field_instantiation.definition_struct_type.field_tys[field_instantiation.offset]
            .subst(&instantiation_types)
    }

    pub(crate) fn get_struct_field_tys(
        &self,
        idx: StructDefinitionIndex,
    ) -> PartialVMResult<Arc<StructType>> {
        match &self.binary {
            BinaryType::Module(module) => Ok(module.struct_at(idx)),
            BinaryType::Script(_) => unreachable!("Scripts cannot have type instructions"),
        }
    }

    pub(crate) fn instantiate_generic_struct_fields(
        &self,
        idx: StructDefInstantiationIndex,
        ty_args: &[Type],
    ) -> PartialVMResult<Vec<Type>> {
        let struct_inst = match &self.binary {
            BinaryType::Module(module) => module.struct_instantiation_at(idx.0),
            BinaryType::Script(_) => unreachable!("Scripts cannot have type instructions"),
        };
        let struct_type = &struct_inst.definition_struct_type;

        let instantiation_types = struct_inst
            .instantiation
            .iter()
            .map(|inst_ty| inst_ty.subst(ty_args))
            .collect::<PartialVMResult<Vec<_>>>()?;

        struct_type
            .field_tys
            .iter()
            .map(|ty| ty.subst(&instantiation_types))
            .collect::<PartialVMResult<Vec<_>>>()
    }

    fn single_type_at(&self, idx: SignatureIndex) -> &Type {
        match &self.binary {
            BinaryType::Module(module) => module.single_type_at(idx),
            BinaryType::Script(script) => script.single_type_at(idx),
        }
    }

    pub(crate) fn instantiate_single_type(
        &self,
        idx: SignatureIndex,
        ty_args: &[Type],
    ) -> PartialVMResult<Type> {
        let ty = self.single_type_at(idx);

        if !ty_args.is_empty() {
            self.subst(ty, ty_args)
        } else {
            Ok(ty.clone())
        }
    }

    pub(crate) fn subst(&self, ty: &Type, ty_args: &[Type]) -> PartialVMResult<Type> {
        self.loader.subst(ty, ty_args)
    }

    //
    // Fields resolution
    //

    pub(crate) fn field_offset(&self, idx: FieldHandleIndex) -> usize {
        match &self.binary {
            BinaryType::Module(module) => module.field_offset(idx),
            BinaryType::Script(_) => unreachable!("Scripts cannot have field instructions"),
        }
    }

    pub(crate) fn field_instantiation_offset(&self, idx: FieldInstantiationIndex) -> usize {
        match &self.binary {
            BinaryType::Module(module) => module.field_instantiation_offset(idx),
            BinaryType::Script(_) => unreachable!("Scripts cannot have field instructions"),
        }
    }

    pub(crate) fn field_count(&self, idx: StructDefinitionIndex) -> u16 {
        match &self.binary {
            BinaryType::Module(module) => module.field_count(idx.0),
            BinaryType::Script(_) => unreachable!("Scripts cannot have type instructions"),
        }
    }

    pub(crate) fn field_instantiation_count(&self, idx: StructDefInstantiationIndex) -> u16 {
        match &self.binary {
            BinaryType::Module(module) => module.field_instantiation_count(idx.0),
            BinaryType::Script(_) => unreachable!("Scripts cannot have type instructions"),
        }
    }

    pub(crate) fn field_handle_to_struct(&self, idx: FieldHandleIndex) -> PartialVMResult<Type> {
        match &self.binary {
            BinaryType::Module(module) => {
                let struct_ = &module.field_handles[idx.0 as usize].definition_struct_type;
                Ok(Type::Struct {
                    idx: struct_.idx,
                    ability: AbilityInfo::struct_(struct_.abilities),
                })
            },
            BinaryType::Script(_) => unreachable!("Scripts cannot have field instructions"),
        }
    }

    pub(crate) fn field_instantiation_to_struct(
        &self,
        idx: FieldInstantiationIndex,
        args: &[Type],
    ) -> PartialVMResult<Type> {
        match &self.binary {
            BinaryType::Module(module) => {
                let field_inst = &module.field_instantiations[idx.0 as usize];

                let struct_ = &field_inst.definition_struct_type;

                Ok(Type::StructInstantiation {
                    idx: struct_.idx,
                    ty_args: triomphe::Arc::new(
                        field_inst
                            .instantiation
                            .iter()
                            .map(|ty| ty.subst(args))
                            .collect::<PartialVMResult<Vec<_>>>()?,
                    ),
                    ability: AbilityInfo::generic_struct(
                        struct_.abilities,
                        struct_.phantom_ty_params_mask.clone(),
                    ),
                })
            },
            BinaryType::Script(_) => unreachable!("Scripts cannot have field instructions"),
        }
    }

    pub(crate) fn type_to_type_layout(&self, ty: &Type) -> PartialVMResult<MoveTypeLayout> {
        self.loader.type_to_type_layout(ty, self.module_store)
    }

    pub(crate) fn type_to_type_layout_with_identifier_mappings(
        &self,
        ty: &Type,
    ) -> PartialVMResult<(MoveTypeLayout, bool)> {
        self.loader
            .type_to_type_layout_with_identifier_mappings(ty, self.module_store)
    }

    pub(crate) fn type_to_fully_annotated_layout(
        &self,
        ty: &Type,
    ) -> PartialVMResult<MoveTypeLayout> {
        self.loader
            .type_to_fully_annotated_layout(ty, self.module_store)
    }

    // get the loader
    pub(crate) fn loader(&self) -> &Loader {
        self.loader
    }

    // get the loader
    pub(crate) fn module_store(&self) -> &ModuleStorageAdapter {
        self.module_store
    }
}

#[derive(Clone)]
struct StructLayoutInfoCacheItem {
    struct_layout: MoveTypeLayout,
    node_count: u64,
    has_identifier_mappings: bool,
}

//
// Cache for data associated to a Struct, used for de/serialization and more
//
#[derive(Clone)]
struct StructInfoCache {
    struct_tag: Option<(StructTag, u64)>,
    struct_layout_info: Option<StructLayoutInfoCacheItem>,
    annotated_struct_layout: Option<MoveTypeLayout>,
    annotated_node_count: Option<u64>,
}

impl StructInfoCache {
    fn new() -> Self {
        Self {
            struct_tag: None,
            struct_layout_info: None,
            annotated_struct_layout: None,
            annotated_node_count: None,
        }
    }
}

#[derive(Clone)]
pub(crate) struct TypeCache {
    structs: hashbrown::HashMap<StructIdentifier, hashbrown::HashMap<Vec<Type>, StructInfoCache>>,
    depth_formula: hashbrown::HashMap<StructIdentifier, DepthFormula>,
}

impl TypeCache {
    fn new() -> Self {
        Self {
            structs: hashbrown::HashMap::new(),
            depth_formula: hashbrown::HashMap::new(),
        }
    }
}

/// Maximal depth of a value in terms of type depth.
pub const VALUE_DEPTH_MAX: u64 = 128;

/// Maximal nodes which are allowed when converting to layout. This includes the types of
/// fields for struct types.
const MAX_TYPE_TO_LAYOUT_NODES: u64 = 256;

/// Maximal nodes which are all allowed when instantiating a generic type. This does not include
/// field types of structs.
const MAX_TYPE_INSTANTIATION_NODES: u64 = 128;

struct PseudoGasContext {
    max_cost: u64,
    cost: u64,
    cost_base: u64,
    cost_per_byte: u64,
}

impl PseudoGasContext {
    fn charge(&mut self, amount: u64) -> PartialVMResult<()> {
        self.cost += amount;
        if self.cost > self.max_cost {
            Err(
                PartialVMError::new(StatusCode::TYPE_TAG_LIMIT_EXCEEDED).with_message(format!(
                    "Exceeded maximum type tag limit of {}",
                    self.max_cost
                )),
            )
        } else {
            Ok(())
        }
    }
}

impl Loader {
    fn struct_name_to_type_tag(
        &self,
        struct_idx: StructNameIndex,
        ty_args: &[Type],
        gas_context: &mut PseudoGasContext,
    ) -> PartialVMResult<StructTag> {
        let name = &*self.name_cache.idx_to_identifier(struct_idx);
        if let Some(struct_map) = self.type_cache.read().structs.get(name) {
            if let Some(struct_info) = struct_map.get(ty_args) {
                if let Some((struct_tag, gas)) = &struct_info.struct_tag {
                    gas_context.charge(*gas)?;
                    return Ok(struct_tag.clone());
                }
            }
        }

        let cur_cost = gas_context.cost;

        let type_args = ty_args
            .iter()
            .map(|ty| self.type_to_type_tag_impl(ty, gas_context))
            .collect::<PartialVMResult<Vec<_>>>()?;
        let struct_tag = StructTag {
            address: *name.module.address(),
            module: name.module.name().to_owned(),
            name: name.name.clone(),
            type_args,
        };

        let size =
            (struct_tag.address.len() + struct_tag.module.len() + struct_tag.name.len()) as u64;
        gas_context.charge(size * gas_context.cost_per_byte)?;
        self.type_cache
            .write()
            .structs
            .entry(name.clone())
            .or_default()
            .entry(ty_args.to_vec())
            .or_insert_with(StructInfoCache::new)
            .struct_tag = Some((struct_tag.clone(), gas_context.cost - cur_cost));

        Ok(struct_tag)
    }

    fn type_to_type_tag_impl(
        &self,
        ty: &Type,
        gas_context: &mut PseudoGasContext,
    ) -> PartialVMResult<TypeTag> {
        gas_context.charge(gas_context.cost_base)?;
        Ok(match ty {
            Type::Bool => TypeTag::Bool,
            Type::U8 => TypeTag::U8,
            Type::U16 => TypeTag::U16,
            Type::U32 => TypeTag::U32,
            Type::U64 => TypeTag::U64,
            Type::U128 => TypeTag::U128,
            Type::U256 => TypeTag::U256,
            Type::Address => TypeTag::Address,
            Type::Signer => TypeTag::Signer,
            Type::Vector(ty) => TypeTag::Vector(Box::new(self.type_to_type_tag(ty)?)),
            Type::Struct { idx, .. } => TypeTag::Struct(Box::new(self.struct_name_to_type_tag(
                *idx,
                &[],
                gas_context,
            )?)),
            Type::StructInstantiation { idx, ty_args, .. } => TypeTag::Struct(Box::new(
                self.struct_name_to_type_tag(*idx, ty_args, gas_context)?,
            )),
            Type::Reference(_) | Type::MutableReference(_) | Type::TyParam(_) => {
                return Err(
                    PartialVMError::new(StatusCode::UNKNOWN_INVARIANT_VIOLATION_ERROR)
                        .with_message(format!("No type tag for {:?}", ty)),
                );
            },
        })
    }

    fn count_type_nodes(&self, ty: &Type) -> u64 {
        let mut todo = vec![ty];
        let mut result = 0;
        while let Some(ty) = todo.pop() {
            match ty {
                Type::Vector(ty) => {
                    result += 1;
                    todo.push(ty);
                },
                Type::Reference(ty) | Type::MutableReference(ty) => {
                    result += 1;
                    todo.push(ty);
                },
                Type::StructInstantiation { ty_args, .. } => {
                    result += 1;
                    todo.extend(ty_args.iter())
                },
                _ => {
                    result += 1;
                },
            }
        }
        result
    }

    fn struct_name_to_type_layout(
        &self,
        struct_idx: StructNameIndex,
        module_store: &ModuleStorageAdapter,
        ty_args: &[Type],
        count: &mut u64,
        depth: u64,
    ) -> PartialVMResult<(MoveTypeLayout, bool)> {
        let name = &*self.name_cache.idx_to_identifier(struct_idx);
        if let Some(struct_map) = self.type_cache.read().structs.get(name) {
            if let Some(struct_info) = struct_map.get(ty_args) {
                if let Some(struct_layout_info) = &struct_info.struct_layout_info {
                    *count += struct_layout_info.node_count;
                    return Ok((
                        struct_layout_info.struct_layout.clone(),
                        struct_layout_info.has_identifier_mappings,
                    ));
                }
            }
        }

        let count_before = *count;
        let struct_type = module_store.get_struct_type_by_identifier(&name.name, &name.module)?;

        // Some types can have fields which are lifted at serialization or deserialization
        // times. Right now these are Aggregator and AggregatorSnapshot.
        let maybe_mapping = self.get_identifier_mapping_kind(name);

        let field_tys = struct_type
            .field_tys
            .iter()
            .map(|ty| self.subst(ty, ty_args))
            .collect::<PartialVMResult<Vec<_>>>()?;
        let (mut field_layouts, field_has_identifier_mappings): (Vec<MoveTypeLayout>, Vec<bool>) =
            field_tys
                .iter()
                .map(|ty| self.type_to_type_layout_impl(ty, module_store, count, depth))
                .collect::<PartialVMResult<Vec<_>>>()?
                .into_iter()
                .unzip();

        let has_identifier_mappings =
            maybe_mapping.is_some() || field_has_identifier_mappings.into_iter().any(|b| b);

        let field_node_count = *count - count_before;
        let layout = if Some(IdentifierMappingKind::DerivedString) == maybe_mapping {
            // For DerivedString, the whole object should be lifted.
            MoveTypeLayout::Native(
                IdentifierMappingKind::DerivedString,
                Box::new(MoveTypeLayout::Struct(MoveStructLayout::new(field_layouts))),
            )
        } else {
            // For aggregators / snapshots, the first field should be lifted.
            if let Some(kind) = &maybe_mapping {
                if let Some(l) = field_layouts.first_mut() {
                    *l = MoveTypeLayout::Native(kind.clone(), Box::new(l.clone()));
                }
            }
            MoveTypeLayout::Struct(MoveStructLayout::new(field_layouts))
        };

        let mut cache = self.type_cache.write();
        let info = cache
            .structs
            .entry(name.clone())
            .or_default()
            .entry(ty_args.to_vec())
            .or_insert_with(StructInfoCache::new);
        info.struct_layout_info = Some(StructLayoutInfoCacheItem {
            struct_layout: layout.clone(),
            node_count: field_node_count,
            has_identifier_mappings,
        });

        Ok((layout, has_identifier_mappings))
    }

    // TODO[agg_v2](cleanup):
    // Currently aggregator checks are hardcoded and leaking to loader.
    // It seems that this is only because there is no support for native
    // types.
    // Let's think how we can do this nicer.
    fn get_identifier_mapping_kind(
        &self,
        struct_name: &StructIdentifier,
    ) -> Option<IdentifierMappingKind> {
        if !self.vm_config.aggregator_v2_type_tagging {
            return None;
        }

        let ident_str_to_kind = |ident_str: &IdentStr| -> Option<IdentifierMappingKind> {
            if ident_str.eq(ident_str!("Aggregator")) {
                Some(IdentifierMappingKind::Aggregator)
            } else if ident_str.eq(ident_str!("AggregatorSnapshot")) {
                Some(IdentifierMappingKind::Snapshot)
            } else if ident_str.eq(ident_str!("DerivedStringSnapshot")) {
                Some(IdentifierMappingKind::DerivedString)
            } else {
                None
            }
        };

        (struct_name.module.address().eq(&AccountAddress::ONE)
            && struct_name.module.name().eq(ident_str!("aggregator_v2")))
        .then_some(ident_str_to_kind(struct_name.name.as_ident_str()))
        .flatten()
    }

    fn type_to_type_layout_impl(
        &self,
        ty: &Type,
        module_store: &ModuleStorageAdapter,
        count: &mut u64,
        depth: u64,
    ) -> PartialVMResult<(MoveTypeLayout, bool)> {
        if *count > MAX_TYPE_TO_LAYOUT_NODES {
            return Err(
                PartialVMError::new(StatusCode::TOO_MANY_TYPE_NODES).with_message(format!(
                    "Number of type nodes when constructing type layout exceeded the maximum of {}",
                    MAX_TYPE_TO_LAYOUT_NODES
                )),
            );
        }
        if depth > VALUE_DEPTH_MAX {
            return Err(
                PartialVMError::new(StatusCode::VM_MAX_VALUE_DEPTH_REACHED).with_message(format!(
                    "Depth of a layout exceeded the maximum of {} during construction",
                    VALUE_DEPTH_MAX
                )),
            );
        }
        Ok(match ty {
            Type::Bool => {
                *count += 1;
                (MoveTypeLayout::Bool, false)
            },
            Type::U8 => {
                *count += 1;
                (MoveTypeLayout::U8, false)
            },
            Type::U16 => {
                *count += 1;
                (MoveTypeLayout::U16, false)
            },
            Type::U32 => {
                *count += 1;
                (MoveTypeLayout::U32, false)
            },
            Type::U64 => {
                *count += 1;
                (MoveTypeLayout::U64, false)
            },
            Type::U128 => {
                *count += 1;
                (MoveTypeLayout::U128, false)
            },
            Type::U256 => {
                *count += 1;
                (MoveTypeLayout::U256, false)
            },
            Type::Address => {
                *count += 1;
                (MoveTypeLayout::Address, false)
            },
            Type::Signer => {
                *count += 1;
                (MoveTypeLayout::Signer, false)
            },
            Type::Vector(ty) => {
                *count += 1;
                let (layout, has_identifier_mappings) =
                    self.type_to_type_layout_impl(ty, module_store, count, depth + 1)?;
                (
                    MoveTypeLayout::Vector(Box::new(layout)),
                    has_identifier_mappings,
                )
            },
            Type::Struct { idx, .. } => {
                *count += 1;
                let (layout, has_identifier_mappings) =
                    self.struct_name_to_type_layout(*idx, module_store, &[], count, depth + 1)?;
                (layout, has_identifier_mappings)
            },
            Type::StructInstantiation { idx, ty_args, .. } => {
                *count += 1;
                let (layout, has_identifier_mappings) =
                    self.struct_name_to_type_layout(*idx, module_store, ty_args, count, depth + 1)?;
                (layout, has_identifier_mappings)
            },
            Type::Reference(_) | Type::MutableReference(_) | Type::TyParam(_) => {
                return Err(
                    PartialVMError::new(StatusCode::UNKNOWN_INVARIANT_VIOLATION_ERROR)
                        .with_message(format!("No type layout for {:?}", ty)),
                );
            },
        })
    }

    fn struct_name_to_fully_annotated_layout(
        &self,
        struct_idx: StructNameIndex,
        module_store: &ModuleStorageAdapter,
        ty_args: &[Type],
        count: &mut u64,
        depth: u64,
    ) -> PartialVMResult<MoveTypeLayout> {
        let name = &*self.name_cache.idx_to_identifier(struct_idx);
        if let Some(struct_map) = self.type_cache.read().structs.get(name) {
            if let Some(struct_info) = struct_map.get(ty_args) {
                if let Some(annotated_node_count) = &struct_info.annotated_node_count {
                    *count += *annotated_node_count
                }
                if let Some(layout) = &struct_info.annotated_struct_layout {
                    return Ok(layout.clone());
                }
            }
        }

        let struct_type = module_store.get_struct_type_by_identifier(&name.name, &name.module)?;
        if struct_type.field_tys.len() != struct_type.field_names.len() {
            return Err(
                PartialVMError::new(StatusCode::UNKNOWN_INVARIANT_VIOLATION_ERROR).with_message(
                    format!(
                    "Field types did not match the length of field names in loaded struct {}::{}",
                    &name.module, &name.name
                ),
                ),
            );
        }

        let count_before = *count;
        let mut gas_context = PseudoGasContext {
            cost: 0,
            max_cost: self.vm_config.type_max_cost,
            cost_base: self.vm_config.type_base_cost,
            cost_per_byte: self.vm_config.type_byte_cost,
        };
        let struct_tag = self.struct_name_to_type_tag(struct_idx, ty_args, &mut gas_context)?;
        let field_layouts = struct_type
            .field_names
            .iter()
            .zip(&struct_type.field_tys)
            .map(|(n, ty)| {
                let ty = self.subst(ty, ty_args)?;
                let l =
                    self.type_to_fully_annotated_layout_impl(&ty, module_store, count, depth)?;
                Ok(MoveFieldLayout::new(n.clone(), l))
            })
            .collect::<PartialVMResult<Vec<_>>>()?;
        let struct_layout =
            MoveTypeLayout::Struct(MoveStructLayout::with_types(struct_tag, field_layouts));
        let field_node_count = *count - count_before;

        let mut cache = self.type_cache.write();
        let info = cache
            .structs
            .entry(name.clone())
            .or_default()
            .entry(ty_args.to_vec())
            .or_insert_with(StructInfoCache::new);
        info.annotated_struct_layout = Some(struct_layout.clone());
        info.annotated_node_count = Some(field_node_count);

        Ok(struct_layout)
    }

    fn type_to_fully_annotated_layout_impl(
        &self,
        ty: &Type,
        module_store: &ModuleStorageAdapter,
        count: &mut u64,
        depth: u64,
    ) -> PartialVMResult<MoveTypeLayout> {
        if *count > MAX_TYPE_TO_LAYOUT_NODES {
            return Err(
                PartialVMError::new(StatusCode::TOO_MANY_TYPE_NODES).with_message(format!(
                    "Number of type nodes when constructing type layout exceeded the maximum of {}",
                    MAX_TYPE_TO_LAYOUT_NODES
                )),
            );
        }
        if depth > VALUE_DEPTH_MAX {
            return Err(
                PartialVMError::new(StatusCode::VM_MAX_VALUE_DEPTH_REACHED).with_message(format!(
                    "Depth of a layout exceeded the maximum of {} during construction",
                    VALUE_DEPTH_MAX
                )),
            );
        }
        Ok(match ty {
            Type::Bool => MoveTypeLayout::Bool,
            Type::U8 => MoveTypeLayout::U8,
            Type::U16 => MoveTypeLayout::U16,
            Type::U32 => MoveTypeLayout::U32,
            Type::U64 => MoveTypeLayout::U64,
            Type::U128 => MoveTypeLayout::U128,
            Type::U256 => MoveTypeLayout::U256,
            Type::Address => MoveTypeLayout::Address,
            Type::Signer => MoveTypeLayout::Signer,
            Type::Vector(ty) => MoveTypeLayout::Vector(Box::new(
                self.type_to_fully_annotated_layout_impl(ty, module_store, count, depth + 1)?,
            )),
            Type::Struct { idx, .. } => self.struct_name_to_fully_annotated_layout(
                *idx,
                module_store,
                &[],
                count,
                depth + 1,
            )?,
            Type::StructInstantiation { idx, ty_args, .. } => self
                .struct_name_to_fully_annotated_layout(
                    *idx,
                    module_store,
                    ty_args,
                    count,
                    depth + 1,
                )?,
            Type::Reference(_) | Type::MutableReference(_) | Type::TyParam(_) => {
                return Err(
                    PartialVMError::new(StatusCode::UNKNOWN_INVARIANT_VIOLATION_ERROR)
                        .with_message(format!("No type layout for {:?}", ty)),
                );
            },
        })
    }

    pub(crate) fn calculate_depth_of_struct(
        &self,
        struct_idx: StructNameIndex,
        module_store: &ModuleStorageAdapter,
    ) -> PartialVMResult<DepthFormula> {
        let name = &*self.name_cache.idx_to_identifier(struct_idx);
        if let Some(depth_formula) = self.type_cache.read().depth_formula.get(name) {
            return Ok(depth_formula.clone());
        }

        let struct_type = module_store.get_struct_type_by_identifier(&name.name, &name.module)?;

        let formulas = struct_type
            .field_tys
            .iter()
            .map(|field_type| self.calculate_depth_of_type(field_type, module_store))
            .collect::<PartialVMResult<Vec<_>>>()?;
        let formula = DepthFormula::normalize(formulas);
        let prev = self
            .type_cache
            .write()
            .depth_formula
            .insert(name.clone(), formula.clone());
        if let Some(f) = prev {
            // TODO: If the VM is not shared across threads, this error means that there is a
            //       recursive type. But in case it is shared, the current implementation is not
            //       correct because some other thread can cache depth formula before we reach
            //       this line, and result in an invariant violation. We need to ensure correct
            //       behavior, e.g., make the cache available per thread.
            return Err(
                PartialVMError::new(StatusCode::UNKNOWN_INVARIANT_VIOLATION_ERROR).with_message(
                    format!(
                        "Depth formula for struct '{}' and formula {:?} (struct type: {:?}) is already cached: {:?}",
                        name,
                        formula,
                        struct_type.as_ref(),
                        f
                    ),
                ),
            );
        }
        Ok(formula)
    }

    fn calculate_depth_of_type(
        &self,
        ty: &Type,
        module_store: &ModuleStorageAdapter,
    ) -> PartialVMResult<DepthFormula> {
        Ok(match ty {
            Type::Bool
            | Type::U8
            | Type::U64
            | Type::U128
            | Type::Address
            | Type::Signer
            | Type::U16
            | Type::U32
            | Type::U256 => DepthFormula::constant(1),
            Type::Vector(ty) => {
                let mut inner = self.calculate_depth_of_type(ty, module_store)?;
                inner.scale(1);
                inner
            },
            Type::Reference(ty) | Type::MutableReference(ty) => {
                let mut inner = self.calculate_depth_of_type(ty, module_store)?;
                inner.scale(1);
                inner
            },
            Type::TyParam(ty_idx) => DepthFormula::type_parameter(*ty_idx),
            Type::Struct { idx, .. } => {
                let mut struct_formula = self.calculate_depth_of_struct(*idx, module_store)?;
                debug_assert!(struct_formula.terms.is_empty());
                struct_formula.scale(1);
                struct_formula
            },
            Type::StructInstantiation { idx, ty_args, .. } => {
                let ty_arg_map = ty_args
                    .iter()
                    .enumerate()
                    .map(|(idx, ty)| {
                        let var = idx as TypeParameterIndex;
                        Ok((var, self.calculate_depth_of_type(ty, module_store)?))
                    })
                    .collect::<PartialVMResult<BTreeMap<_, _>>>()?;
                let struct_formula = self.calculate_depth_of_struct(*idx, module_store)?;
                let mut subst_struct_formula = struct_formula.subst(ty_arg_map)?;
                subst_struct_formula.scale(1);
                subst_struct_formula
            },
        })
    }

    pub(crate) fn type_to_type_tag(&self, ty: &Type) -> PartialVMResult<TypeTag> {
        let mut gas_context = PseudoGasContext {
            cost: 0,
            max_cost: self.vm_config.type_max_cost,
            cost_base: self.vm_config.type_base_cost,
            cost_per_byte: self.vm_config.type_byte_cost,
        };
        self.type_to_type_tag_impl(ty, &mut gas_context)
    }

    pub(crate) fn type_to_type_layout_with_identifier_mappings(
        &self,
        ty: &Type,
        module_store: &ModuleStorageAdapter,
    ) -> PartialVMResult<(MoveTypeLayout, bool)> {
        let mut count = 0;
        self.type_to_type_layout_impl(ty, module_store, &mut count, 1)
    }

    pub(crate) fn type_to_type_layout(
        &self,
        ty: &Type,
        module_store: &ModuleStorageAdapter,
    ) -> PartialVMResult<MoveTypeLayout> {
        let mut count = 0;
        let (layout, _has_identifier_mappings) =
            self.type_to_type_layout_impl(ty, module_store, &mut count, 1)?;
        Ok(layout)
    }

    pub(crate) fn type_to_fully_annotated_layout(
        &self,
        ty: &Type,
        module_store: &ModuleStorageAdapter,
    ) -> PartialVMResult<MoveTypeLayout> {
        let mut count = 0;
        self.type_to_fully_annotated_layout_impl(ty, module_store, &mut count, 1)
    }
}

// Public APIs for external uses.
impl Loader {
    pub(crate) fn get_type_layout(
        &self,
        type_tag: &TypeTag,
        move_storage: &mut TransactionDataCache,
        module_storage: &ModuleStorageAdapter,
    ) -> VMResult<MoveTypeLayout> {
        let ty = self.load_type(type_tag, move_storage, module_storage)?;
        self.type_to_type_layout(&ty, module_storage)
            .map_err(|e| e.finish(Location::Undefined))
    }

    pub(crate) fn get_fully_annotated_type_layout(
        &self,
        type_tag: &TypeTag,
        move_storage: &mut TransactionDataCache,
        module_storage: &ModuleStorageAdapter,
    ) -> VMResult<MoveTypeLayout> {
        let ty = self.load_type(type_tag, move_storage, module_storage)?;
        self.type_to_fully_annotated_layout(&ty, module_storage)
            .map_err(|e| e.finish(Location::Undefined))
    }
}<|MERGE_RESOLUTION|>--- conflicted
+++ resolved
@@ -578,13 +578,8 @@
         ty_args: &[TypeTag],
         data_store: &mut TransactionDataCache,
         module_store: &ModuleStorageAdapter,
-<<<<<<< HEAD
     ) -> VMResult<(LoadedFunction, LoadedFunctionInstantiation)> {
-        let (module, function, parameters, return_) = self.load_function_without_type_args(
-=======
-    ) -> VMResult<(Arc<Module>, Arc<Function>, LoadedFunctionInstantiation)> {
-        let (module, func, param_tys, return_tys) = self.load_function_without_type_args(
->>>>>>> 6cdd4c27
+        let (module, function, param_tys, return_tys) = self.load_function_without_type_args(
             module_id,
             function_name,
             data_store,
@@ -603,12 +598,7 @@
                 err
             })?;
 
-<<<<<<< HEAD
-        // verify type arguments
-        self.verify_ty_args(function.type_parameters(), &type_arguments)
-=======
-        self.verify_ty_arg_abilities(func.ty_arg_abilities(), &ty_args)
->>>>>>> 6cdd4c27
+        self.verify_ty_arg_abilities(function.ty_arg_abilities(), &ty_args)
             .map_err(|e| e.finish(Location::Module(module_id.clone())))?;
 
         let loaded = LoadedFunctionInstantiation {
