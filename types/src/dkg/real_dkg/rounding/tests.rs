--- conflicted
+++ resolved
@@ -2,11 +2,7 @@
 
 use crate::dkg::real_dkg::rounding::{
     is_valid_profile, total_weight_lower_bound, total_weight_upper_bound, DKGRounding,
-<<<<<<< HEAD
-    FAST_PATH_SECRECY_THRESHOLD, RECONSTRUCT_THRESHOLD, SECRECY_THRESHOLD,
-=======
-    DEFAULT_RECONSTRUCT_THRESHOLD, DEFAULT_SECRECY_THRESHOLD,
->>>>>>> 8fd9ee31
+    FAST_PATH_SECRECY_THRESHOLD, DEFAULT_RECONSTRUCT_THRESHOLD, DEFAULT_SECRECY_THRESHOLD,
 };
 use aptos_dkg::pvss::WeightedConfig;
 use fixed::types::U64F64;
@@ -18,14 +14,9 @@
     let validator_stakes = MAINNET_STAKES.to_vec();
     let dkg_rounding = DKGRounding::new(
         &validator_stakes,
-<<<<<<< HEAD
-        SECRECY_THRESHOLD,
-        RECONSTRUCT_THRESHOLD,
-        Some(FAST_PATH_SECRECY_THRESHOLD),
-=======
         *DEFAULT_SECRECY_THRESHOLD.deref(),
         *DEFAULT_RECONSTRUCT_THRESHOLD.deref(),
->>>>>>> 8fd9ee31
+        Some(FAST_PATH_SECRECY_THRESHOLD),
     );
     // println!("mainnet rounding profile: {:?}", dkg_rounding.profile);
     // Result:
@@ -52,14 +43,9 @@
     let validator_stakes = vec![1_000_000];
     let dkg_rounding = DKGRounding::new(
         &validator_stakes,
-<<<<<<< HEAD
-        SECRECY_THRESHOLD,
-        RECONSTRUCT_THRESHOLD,
-        Some(FAST_PATH_SECRECY_THRESHOLD),
-=======
         *DEFAULT_SECRECY_THRESHOLD.deref(),
         *DEFAULT_RECONSTRUCT_THRESHOLD.deref(),
->>>>>>> 8fd9ee31
+        Some(FAST_PATH_SECRECY_THRESHOLD),
     );
     let wconfig = WeightedConfig::new(1, vec![1]).unwrap();
     assert_eq!(dkg_rounding.wconfig, wconfig);
@@ -74,14 +60,9 @@
         let validator_stakes = vec![1_000_000; validator_num];
         let dkg_rounding = DKGRounding::new(
             &validator_stakes,
-<<<<<<< HEAD
-            SECRECY_THRESHOLD,
-            RECONSTRUCT_THRESHOLD,
+            *DEFAULT_SECRECY_THRESHOLD.deref(),
+            *DEFAULT_RECONSTRUCT_THRESHOLD.deref(),
             Some(FAST_PATH_SECRECY_THRESHOLD),
-=======
-            *DEFAULT_SECRECY_THRESHOLD.deref(),
-            *DEFAULT_RECONSTRUCT_THRESHOLD.deref(),
->>>>>>> 8fd9ee31
         );
         let wconfig = WeightedConfig::new(
             (U64F64::from_num(validator_num) * *DEFAULT_SECRECY_THRESHOLD.deref())
@@ -106,14 +87,9 @@
         }
         let dkg_rounding = DKGRounding::new(
             &validator_stakes,
-<<<<<<< HEAD
-            SECRECY_THRESHOLD,
-            RECONSTRUCT_THRESHOLD,
+            *DEFAULT_SECRECY_THRESHOLD.deref(),
+            *DEFAULT_RECONSTRUCT_THRESHOLD.deref(),
             Some(FAST_PATH_SECRECY_THRESHOLD),
-=======
-            *DEFAULT_SECRECY_THRESHOLD.deref(),
-            *DEFAULT_RECONSTRUCT_THRESHOLD.deref(),
->>>>>>> 8fd9ee31
         );
 
         let total_weight_min = total_weight_lower_bound(&validator_stakes);
@@ -146,14 +122,9 @@
         }
         let dkg_rounding = DKGRounding::new(
             &validator_stakes,
-<<<<<<< HEAD
-            SECRECY_THRESHOLD,
-            RECONSTRUCT_THRESHOLD,
+            *DEFAULT_SECRECY_THRESHOLD.deref(),
+            *DEFAULT_RECONSTRUCT_THRESHOLD.deref(),
             Some(FAST_PATH_SECRECY_THRESHOLD),
-=======
-            *DEFAULT_SECRECY_THRESHOLD.deref(),
-            *DEFAULT_RECONSTRUCT_THRESHOLD.deref(),
->>>>>>> 8fd9ee31
         );
 
         let total_weight_min = total_weight_lower_bound(&validator_stakes);
@@ -199,14 +170,9 @@
         let validator_stakes = generate_approximate_zipf(validator_num, 1_000_000, 50_000_000, 5.0);
         let dkg_rounding = DKGRounding::new(
             &validator_stakes,
-<<<<<<< HEAD
-            SECRECY_THRESHOLD,
-            RECONSTRUCT_THRESHOLD,
+            *DEFAULT_SECRECY_THRESHOLD.deref(),
+            *DEFAULT_RECONSTRUCT_THRESHOLD.deref(),
             Some(FAST_PATH_SECRECY_THRESHOLD),
-=======
-            *DEFAULT_SECRECY_THRESHOLD.deref(),
-            *DEFAULT_RECONSTRUCT_THRESHOLD.deref(),
->>>>>>> 8fd9ee31
         );
 
         let total_weight_min = total_weight_lower_bound(&validator_stakes);
