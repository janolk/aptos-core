--- conflicted
+++ resolved
@@ -66,11 +66,8 @@
     OBJECT_CODE_DEPLOYMENT = 52,
     MAX_OBJECT_NESTING_CHECK = 53,
     KEYLESS_ACCOUNTS_WITH_PASSKEYS = 54,
-<<<<<<< HEAD
-    FAST_RANDOMNESS = 55,
-=======
     TRANSACTION_CONTEXT_EXTENSION = 55,
->>>>>>> bb60b3ac
+    FAST_RANDOMNESS = 56,
 }
 
 impl FeatureFlag {
@@ -123,11 +120,8 @@
             FeatureFlag::OBJECT_CODE_DEPLOYMENT,
             FeatureFlag::MAX_OBJECT_NESTING_CHECK,
             FeatureFlag::KEYLESS_ACCOUNTS_WITH_PASSKEYS,
-<<<<<<< HEAD
+            FeatureFlag::TRANSACTION_CONTEXT_EXTENSION,
             FeatureFlag::FAST_RANDOMNESS,
-=======
-            FeatureFlag::TRANSACTION_CONTEXT_EXTENSION,
->>>>>>> bb60b3ac
         ]
     }
 }
